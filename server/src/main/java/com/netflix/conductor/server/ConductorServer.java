--- conflicted
+++ resolved
@@ -23,21 +23,12 @@
 import com.netflix.conductor.common.metadata.tasks.TaskDef;
 import com.netflix.conductor.core.config.Configuration;
 import com.netflix.conductor.core.config.SystemPropertiesConfiguration;
-import com.netflix.conductor.dao.RedisESWorkflowModule;
+import com.netflix.conductor.dao.RedisWorkflowModule;
 import com.netflix.conductor.dao.es.EmbeddedElasticSearch;
-<<<<<<< HEAD
+import com.netflix.conductor.dao.es.index.ElasticSearchModule;
+import com.netflix.conductor.dao.es5.EmbeddedElasticSearchV5;
+import com.netflix.conductor.dao.es5.index.ElasticSearchModuleV5;
 import com.netflix.conductor.dao.mysql.MySQLWorkflowModule;
-=======
-import com.netflix.conductor.dao.es5.EmbeddedElasticSearchV5;
-import com.netflix.conductor.jedis.JedisMock;
-import com.netflix.dyno.connectionpool.Host;
-import com.netflix.dyno.connectionpool.Host.Status;
-import com.netflix.dyno.connectionpool.HostSupplier;
-import com.netflix.dyno.connectionpool.TokenMapSupplier;
-import com.netflix.dyno.connectionpool.impl.ConnectionPoolConfigurationImpl;
-import com.netflix.dyno.connectionpool.impl.lb.HostToken;
-import com.netflix.dyno.jedis.DynoJedisClient;
->>>>>>> 8223b398
 import com.sun.jersey.api.client.Client;
 
 import org.eclipse.jetty.server.Server;
@@ -60,7 +51,6 @@
  */
 public class ConductorServer {
 
-<<<<<<< HEAD
     private static Logger logger = LoggerFactory.getLogger(ConductorServer.class);
 
     private Server server;
@@ -87,7 +77,7 @@
             case REDIS:
             case DYNOMITE:
                 modules.add(new DynomiteClusterModule());
-                modules.add(new RedisESWorkflowModule());
+                modules.add(new RedisWorkflowModule());
                 logger.info("Starting conductor server using dynomite/redis cluster.");
                 break;
 
@@ -99,7 +89,16 @@
             case MEMORY:
                 // TODO This ES logic should probably live elsewhere.
                 try {
-                    EmbeddedElasticSearch.start();
+                    if (
+                            systemPropertiesConfiguration.getIntProperty(
+                                    "workflow.elasticsearch.version",
+                                    2
+                    ) == 5) {
+                        EmbeddedElasticSearchV5.start();
+                    } else {
+                        // Use ES2 as default.
+                        EmbeddedElasticSearch.start();
+                    }
                     if (System.getProperty("workflow.elasticsearch.url") == null) {
                         System.setProperty("workflow.elasticsearch.url", "localhost:9300");
                     }
@@ -111,17 +110,23 @@
                 }
 
                 modules.add(new LocalRedisModule());
-                modules.add(new RedisESWorkflowModule());
+                modules.add(new RedisWorkflowModule());
                 logger.info("Starting conductor server using in memory data store");
                 break;
 
             case REDIS_CLUSTER:
                 modules.add(new RedisClusterModule());
-                modules.add(new RedisESWorkflowModule());
+                modules.add(new RedisWorkflowModule());
                 logger.info("Starting conductor server using redis_cluster.");
                 break;
         }
 
+        if (systemPropertiesConfiguration.getIntProperty("workflow.elasticsearch.version", 2) == 5) {
+            modules.add(new ElasticSearchModuleV5());
+        } else {
+            modules.add(new ElasticSearchModule());
+        }
+        
         if (systemPropertiesConfiguration.getJerseyEnabled()) {
             modules.add(new JerseyModule());
             modules.add(new SwaggerModule());
@@ -155,134 +160,6 @@
             if (create) {
                 System.out.println("Creating kitchensink workflow");
                 createKitchenSink(port);
-=======
-	private static Logger logger = LoggerFactory.getLogger(ConductorServer.class);
-	
-	enum DB {
-		redis, dynomite, memory, redis_cluster, mysql
-	}
-	
-	private ServerModule serverModule;
-	
-	private Server server;
-	
-	private SystemPropertiesConfiguration systemPropertiesConfiguration;
-	
-	private DB database;
-	
-	public ConductorServer(SystemPropertiesConfiguration systemPropertiesConfiguration) {
-		this.systemPropertiesConfiguration = systemPropertiesConfiguration;
-		String dynoClusterName = systemPropertiesConfiguration.getProperty("workflow.dynomite.cluster.name", "");
-		
-		List<Host> dynoHosts = new LinkedList<>();
-		String dbstring = systemPropertiesConfiguration.getProperty("db", "memory");
-		try {
-			database = DB.valueOf(dbstring);
-		}catch(IllegalArgumentException ie) {
-			logger.error("Invalid db name: " + dbstring + ", supported values are: " + Arrays.toString(DB.values()));
-			System.exit(1);
-		}
-		
-		if(!(database.equals(DB.memory) || database.equals(DB.mysql))) {
-			String hosts = systemPropertiesConfiguration.getProperty("workflow.dynomite.cluster.hosts", null);
-			if(hosts == null) {
-				System.err.println("Missing dynomite/redis hosts.  Ensure 'workflow.dynomite.cluster.hosts' has been set in the supplied configuration.");
-				logger.error("Missing dynomite/redis hosts.  Ensure 'workflow.dynomite.cluster.hosts' has been set in the supplied configuration.");
-				System.exit(1);
-			}
-			String[] hostConfigs = hosts.split(";");
-			
-			for(String hostConfig : hostConfigs) {
-				String[] hostConfigValues = hostConfig.split(":");
-				String host = hostConfigValues[0];
-				int port = Integer.parseInt(hostConfigValues[1]);
-				String rack = hostConfigValues[2];
-				Host dynoHost = new Host(host, port, rack, Status.Up);
-				dynoHosts.add(dynoHost);
-			}
-				
-		}else {
-			//Create a single shard host supplier
-			Host dynoHost = new Host("localhost", 0, systemPropertiesConfiguration.getAvailabilityZone(), Status.Up);
-			dynoHosts.add(dynoHost);
-		}
-		init(dynoClusterName, dynoHosts);
-	}
-	
-	private void init(String dynoClusterName, List<Host> dynoHosts) {
-		HostSupplier hostSupplier = () -> dynoHosts;
-		
-		JedisCommands jedis = null;
-
-		switch(database) {
-		case redis:		
-		case dynomite:
-			ConnectionPoolConfigurationImpl connectionPoolConfiguration = new ConnectionPoolConfigurationImpl(dynoClusterName)
-					.withTokenSupplier(getTokenMapSupplier(dynoHosts))
-					.setLocalRack(systemPropertiesConfiguration.getAvailabilityZone())
-					.setLocalDataCenter(systemPropertiesConfiguration.getRegion())
-					.setSocketTimeout(0)
-					.setConnectTimeout(0)
-					.setMaxConnsPerHost(systemPropertiesConfiguration.getIntProperty("workflow.dynomite.connection.maxConnsPerHost", 10));
-
-			jedis = new DynoJedisClient.Builder()
-					.withHostSupplier(hostSupplier)
-					.withApplicationName(systemPropertiesConfiguration.getAppId())
-					.withDynomiteClusterName(dynoClusterName)
-					.withCPConfig(connectionPoolConfiguration)
-					.build();
-			
-			logger.info("Starting conductor server using dynomite/redis cluster " + dynoClusterName);
-			
-			break;
-			
-		case mysql:
-			logger.info("Starting conductor server using MySQL data store", database);
-			break;
-		case memory:
-			jedis = new JedisMock();
-			try {
-				if (systemPropertiesConfiguration.getProperty("workflow.elasticsearch.version", "2").equals("5")){
-					EmbeddedElasticSearchV5.start();
-				}
-				else {
-					// Use ES2 as default.
-					EmbeddedElasticSearch.start();
-				}
-				if(System.getProperty("workflow.elasticsearch.url") == null) {
-					System.setProperty("workflow.elasticsearch.url", "localhost:9300");
-				}
-				if(System.getProperty("workflow.elasticsearch.index.name") == null) {
-					System.setProperty("workflow.elasticsearch.index.name", "conductor");
-				}
-			} catch (Exception e) {
-				logger.error("Error starting embedded elasticsearch.  Search functionality will be impacted: " + e.getMessage(), e);
-			}
-			logger.info("Starting conductor server using in memory data store");
-			break;
-
-		case redis_cluster:
-			Host host = dynoHosts.get(0);
-			GenericObjectPoolConfig poolConfig = new GenericObjectPoolConfig();
-			poolConfig.setMinIdle(5);
-			poolConfig.setMaxTotal(1000);
-			jedis = new JedisCluster(new HostAndPort(host.getHostName(), host.getPort()), poolConfig);
-			logger.info("Starting conductor server using redis_cluster " + dynoClusterName);
-			break;
-		}
-		
-		this.serverModule = new ServerModule(jedis, hostSupplier, systemPropertiesConfiguration, database);
-	}
-
-	private TokenMapSupplier getTokenMapSupplier(List<Host> dynoHosts) {
-		return new TokenMapSupplier() {
-
-            HostToken token = new HostToken(1L, dynoHosts.get(0));
-
-            @Override
-            public List<HostToken> getTokens(Set<Host> activeHosts) {
-                return Arrays.asList(token);
->>>>>>> 8223b398
             }
         } catch (Exception e) {
             logger.error(e.getMessage(), e);
