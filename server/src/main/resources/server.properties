--- conflicted
+++ resolved
@@ -36,13 +36,8 @@
 #Name of the elasticsearch cluster
 workflow.elasticsearch.index.name=conductor
 
-<<<<<<< HEAD
-# For a single node dynomite or redis server, make sure the value below is set to same as rack specified in the "workflow.dynomite.cluster.hosts" property.
-EC2_AVAILABILTY_ZONE=us-east-1c
-=======
 #Elasticsearch major release version.
 workflow.elasticsearch.version=2
 
 # For a single node dynomite or redis server, make sure the value below is set to same as rack specified in the "workflow.dynomite.cluster.hosts" property.
-EC2_AVAILABILITY_ZONE=us-east-1c
->>>>>>> 8281b452
+EC2_AVAILABILITY_ZONE=us-east-1c