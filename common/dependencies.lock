{
    "annotationProcessor": {
        "org.springframework.boot:spring-boot-configuration-processor": {
            "locked": "2.6.7"
        }
    },
    "annotationsProcessorCodegen": {
        "com.github.jknack:handlebars": {
            "locked": "4.3.0",
            "transitive": [
                "com.netflix.conductor:conductor-annotations-processor"
            ]
        },
        "com.google.code.findbugs:jsr305": {
            "locked": "3.0.2",
            "transitive": [
                "com.google.guava:guava"
            ]
        },
        "com.google.errorprone:error_prone_annotations": {
            "locked": "2.11.0",
            "transitive": [
                "com.google.guava:guava"
            ]
        },
        "com.google.guava:failureaccess": {
            "locked": "1.0.1",
            "transitive": [
                "com.google.guava:guava"
            ]
        },
        "com.google.guava:guava": {
            "locked": "31.1-jre",
            "transitive": [
                "com.netflix.conductor:conductor-annotations-processor"
            ]
        },
        "com.google.guava:listenablefuture": {
            "locked": "9999.0-empty-to-avoid-conflict-with-guava",
            "transitive": [
                "com.google.guava:guava"
            ]
        },
        "com.google.j2objc:j2objc-annotations": {
            "locked": "1.3",
            "transitive": [
                "com.google.guava:guava"
            ]
        },
        "com.google.protobuf:protobuf-java": {
            "locked": "3.21.1",
            "transitive": [
                "com.netflix.conductor:conductor-annotations-processor"
            ]
        },
        "com.netflix.conductor:conductor-annotations": {
            "project": true,
            "transitive": [
                "com.netflix.conductor:conductor-annotations-processor"
            ]
        },
        "com.netflix.conductor:conductor-annotations-processor": {
            "project": true
        },
        "com.squareup:javapoet": {
            "locked": "1.13.0",
            "transitive": [
                "com.netflix.conductor:conductor-annotations-processor"
            ]
        },
        "javax.annotation:javax.annotation-api": {
            "locked": "1.3.2",
            "transitive": [
                "com.netflix.conductor:conductor-annotations-processor"
            ]
        },
        "org.apache.logging.log4j:log4j-api": {
            "locked": "2.17.2",
            "transitive": [
                "com.netflix.conductor:conductor-annotations",
                "com.netflix.conductor:conductor-annotations-processor",
                "org.apache.logging.log4j:log4j-core",
                "org.apache.logging.log4j:log4j-jul",
                "org.apache.logging.log4j:log4j-slf4j-impl",
                "org.apache.logging.log4j:log4j-web"
            ]
        },
        "org.apache.logging.log4j:log4j-core": {
            "locked": "2.17.2",
            "transitive": [
                "com.netflix.conductor:conductor-annotations",
                "com.netflix.conductor:conductor-annotations-processor",
                "org.apache.logging.log4j:log4j-slf4j-impl",
                "org.apache.logging.log4j:log4j-web"
            ]
        },
        "org.apache.logging.log4j:log4j-jul": {
            "locked": "2.17.2",
            "transitive": [
                "com.netflix.conductor:conductor-annotations",
                "com.netflix.conductor:conductor-annotations-processor"
            ]
        },
        "org.apache.logging.log4j:log4j-slf4j-impl": {
            "locked": "2.17.2",
            "transitive": [
                "com.netflix.conductor:conductor-annotations",
                "com.netflix.conductor:conductor-annotations-processor"
            ]
        },
        "org.apache.logging.log4j:log4j-web": {
            "locked": "2.17.2",
            "transitive": [
                "com.netflix.conductor:conductor-annotations",
                "com.netflix.conductor:conductor-annotations-processor"
            ]
        },
        "org.checkerframework:checker-qual": {
            "locked": "3.12.0",
            "transitive": [
                "com.google.guava:guava"
            ]
        },
        "org.slf4j:slf4j-api": {
            "locked": "1.7.36",
            "transitive": [
                "com.github.jknack:handlebars",
                "org.apache.logging.log4j:log4j-slf4j-impl"
            ]
        }
    },
    "compileClasspath": {
        "com.fasterxml.jackson.core:jackson-annotations": {
            "locked": "2.13.2",
            "transitive": [
                "com.fasterxml.jackson.core:jackson-databind",
                "com.fasterxml.jackson.datatype:jackson-datatype-jsr310",
                "io.swagger.core.v3:swagger-core",
                "io.swagger.core.v3:swagger-models"
            ]
        },
        "com.fasterxml.jackson.core:jackson-core": {
            "locked": "2.13.2",
            "transitive": [
                "com.fasterxml.jackson.core:jackson-databind",
                "com.fasterxml.jackson.dataformat:jackson-dataformat-yaml",
                "com.fasterxml.jackson.datatype:jackson-datatype-jsr310",
                "org.webjars:webjars-locator-core"
            ]
        },
        "com.fasterxml.jackson.core:jackson-databind": {
            "locked": "2.13.2.1",
            "transitive": [
                "com.fasterxml.jackson.dataformat:jackson-dataformat-yaml",
                "com.fasterxml.jackson.datatype:jackson-datatype-jsr310",
                "io.swagger.core.v3:swagger-core"
            ]
        },
        "com.fasterxml.jackson.dataformat:jackson-dataformat-yaml": {
            "locked": "2.13.2",
            "transitive": [
                "io.swagger.core.v3:swagger-core"
            ]
        },
        "com.fasterxml.jackson.datatype:jackson-datatype-jsr310": {
            "locked": "2.13.2",
            "transitive": [
                "io.swagger.core.v3:swagger-core"
            ]
        },
        "com.fasterxml.jackson:jackson-bom": {
            "locked": "2.13.2.1",
            "transitive": [
                "com.fasterxml.jackson.core:jackson-annotations",
                "com.fasterxml.jackson.core:jackson-core",
                "com.fasterxml.jackson.core:jackson-databind",
                "com.fasterxml.jackson.dataformat:jackson-dataformat-yaml",
                "com.fasterxml.jackson.datatype:jackson-datatype-jsr310"
            ]
        },
        "com.fasterxml:classmate": {
            "locked": "1.5.1",
            "transitive": [
                "org.hibernate.validator:hibernate-validator"
            ]
        },
        "com.google.protobuf:protobuf-java": {
            "locked": "3.13.0"
        },
        "com.netflix.conductor:conductor-annotations": {
            "project": true
        },
        "io.github.classgraph:classgraph": {
            "locked": "4.8.147",
            "transitive": [
                "org.springdoc:springdoc-openapi-ui"
            ]
        },
        "io.swagger.core.v3:swagger-annotations": {
            "locked": "2.2.0",
            "transitive": [
                "io.swagger.core.v3:swagger-core"
            ]
        },
        "io.swagger.core.v3:swagger-core": {
            "locked": "2.2.0",
            "transitive": [
                "org.springdoc:springdoc-openapi-common"
            ]
        },
        "io.swagger.core.v3:swagger-models": {
            "locked": "2.2.0",
            "transitive": [
                "io.swagger.core.v3:swagger-core"
            ]
        },
        "jakarta.activation:jakarta.activation-api": {
            "locked": "1.2.2",
            "transitive": [
                "jakarta.xml.bind:jakarta.xml.bind-api"
            ]
        },
        "jakarta.annotation:jakarta.annotation-api": {
            "locked": "1.3.5",
            "transitive": [
                "org.springframework.boot:spring-boot-starter"
            ]
        },
        "jakarta.validation:jakarta.validation-api": {
            "locked": "2.0.2",
            "transitive": [
                "io.swagger.core.v3:swagger-core",
                "org.hibernate.validator:hibernate-validator"
            ]
        },
        "jakarta.xml.bind:jakarta.xml.bind-api": {
            "locked": "2.3.3",
            "transitive": [
                "io.swagger.core.v3:swagger-core"
            ]
        },
        "org.apache.bval:bval-jsr": {
            "locked": "2.0.5"
        },
        "org.apache.commons:commons-lang3": {
            "locked": "3.12.0",
            "transitive": [
                "io.swagger.core.v3:swagger-core"
            ]
        },
        "org.apache.logging.log4j:log4j-api": {
            "locked": "2.17.1",
            "transitive": [
                "org.apache.logging.log4j:log4j-core",
                "org.apache.logging.log4j:log4j-jul",
                "org.apache.logging.log4j:log4j-slf4j-impl",
                "org.apache.logging.log4j:log4j-web"
            ]
        },
        "org.apache.logging.log4j:log4j-core": {
            "locked": "2.17.1",
            "transitive": [
                "org.apache.logging.log4j:log4j-web"
            ]
        },
        "org.apache.logging.log4j:log4j-jul": {
            "locked": "2.17.1"
        },
        "org.apache.logging.log4j:log4j-slf4j-impl": {
            "locked": "2.17.1"
        },
        "org.apache.logging.log4j:log4j-web": {
            "locked": "2.17.1"
        },
        "org.apache.tomcat.embed:tomcat-embed-el": {
            "locked": "9.0.62",
            "transitive": [
                "org.springframework.boot:spring-boot-starter-validation"
            ]
        },
        "org.hibernate.validator:hibernate-validator": {
            "locked": "6.2.3.Final",
            "transitive": [
                "org.springframework.boot:spring-boot-starter-validation"
            ]
        },
        "org.jboss.logging:jboss-logging": {
            "locked": "3.4.3.Final",
            "transitive": [
                "org.hibernate.validator:hibernate-validator"
            ]
        },
        "org.slf4j:jul-to-slf4j": {
            "locked": "1.7.36",
            "transitive": [
                "org.springframework.boot:spring-boot-starter-logging"
            ]
        },
        "org.slf4j:slf4j-api": {
            "locked": "1.7.36",
            "transitive": [
                "io.swagger.core.v3:swagger-core",
                "org.apache.logging.log4j:log4j-slf4j-impl",
                "org.slf4j:jul-to-slf4j",
                "org.webjars:webjars-locator-core"
            ]
        },
        "org.springdoc:springdoc-openapi-common": {
            "locked": "1.6.9",
            "transitive": [
                "org.springdoc:springdoc-openapi-webmvc-core"
            ]
        },
        "org.springdoc:springdoc-openapi-ui": {
            "locked": "1.6.9"
<<<<<<< HEAD
=======
        },
        "org.springdoc:springdoc-openapi-webmvc-core": {
            "locked": "1.6.9",
            "transitive": [
                "org.springdoc:springdoc-openapi-ui"
            ]
        },
        "org.springframework.boot:spring-boot": {
            "locked": "2.6.7",
            "transitive": [
                "org.springframework.boot:spring-boot-autoconfigure",
                "org.springframework.boot:spring-boot-starter"
            ]
        },
        "org.springframework.boot:spring-boot-autoconfigure": {
            "locked": "2.6.7",
            "transitive": [
                "org.springdoc:springdoc-openapi-common",
                "org.springframework.boot:spring-boot-starter"
            ]
>>>>>>> 73284fc1
        },
        "org.springframework.boot:spring-boot-starter": {
            "locked": "2.6.7",
            "transitive": [
                "org.springframework.boot:spring-boot-starter-validation"
            ]
        },
        "org.springframework.boot:spring-boot-starter-logging": {
            "locked": "2.6.7",
            "transitive": [
                "org.springframework.boot:spring-boot-starter"
            ]
        },
        "org.springframework.boot:spring-boot-starter-validation": {
            "locked": "2.6.7"
        },
        "org.springframework:spring-aop": {
            "locked": "5.3.19",
            "transitive": [
                "org.springframework:spring-context",
                "org.springframework:spring-webmvc"
            ]
        },
        "org.springframework:spring-beans": {
            "locked": "5.3.19",
            "transitive": [
                "org.springframework:spring-aop",
                "org.springframework:spring-context",
                "org.springframework:spring-web",
                "org.springframework:spring-webmvc"
            ]
        },
        "org.springframework:spring-context": {
            "locked": "5.3.19",
            "transitive": [
                "org.springframework.boot:spring-boot",
                "org.springframework:spring-webmvc"
            ]
        },
        "org.springframework:spring-core": {
            "locked": "5.3.19",
            "transitive": [
                "org.springframework.boot:spring-boot",
                "org.springframework.boot:spring-boot-starter",
                "org.springframework:spring-aop",
                "org.springframework:spring-beans",
                "org.springframework:spring-context",
                "org.springframework:spring-expression",
                "org.springframework:spring-web",
                "org.springframework:spring-webmvc"
            ]
        },
        "org.springframework:spring-expression": {
            "locked": "5.3.19",
            "transitive": [
                "org.springframework:spring-context",
                "org.springframework:spring-webmvc"
            ]
        },
        "org.springframework:spring-jcl": {
            "locked": "5.3.19",
            "transitive": [
                "org.springframework:spring-core"
            ]
        },
        "org.springframework:spring-web": {
            "locked": "5.3.19",
            "transitive": [
                "org.springdoc:springdoc-openapi-common",
                "org.springframework:spring-webmvc"
            ]
        },
        "org.springframework:spring-webmvc": {
            "locked": "5.3.19",
            "transitive": [
                "org.springdoc:springdoc-openapi-webmvc-core"
            ]
        },
        "org.webjars:swagger-ui": {
            "locked": "4.11.1",
            "transitive": [
                "org.springdoc:springdoc-openapi-ui"
            ]
        },
        "org.webjars:webjars-locator-core": {
            "locked": "0.48",
            "transitive": [
                "org.springdoc:springdoc-openapi-ui"
            ]
        },
        "org.yaml:snakeyaml": {
            "locked": "1.29",
            "transitive": [
                "com.fasterxml.jackson.dataformat:jackson-dataformat-yaml",
                "org.springframework.boot:spring-boot-starter"
            ]
        }
    },
    "runtimeClasspath": {
        "com.fasterxml.jackson.core:jackson-annotations": {
            "locked": "2.13.2",
            "transitive": [
                "com.fasterxml.jackson.core:jackson-databind"
            ]
        },
        "com.fasterxml.jackson.core:jackson-core": {
            "locked": "2.13.2",
            "transitive": [
                "com.fasterxml.jackson.core:jackson-databind"
            ]
        },
        "com.fasterxml.jackson.core:jackson-databind": {
            "locked": "2.13.2.1"
        },
        "com.fasterxml.jackson:jackson-bom": {
            "locked": "2.13.2.1",
            "transitive": [
                "com.fasterxml.jackson.core:jackson-annotations",
                "com.fasterxml.jackson.core:jackson-core",
                "com.fasterxml.jackson.core:jackson-databind"
            ]
        },
        "com.google.protobuf:protobuf-java": {
            "locked": "3.13.0"
        },
        "com.netflix.conductor:conductor-annotations": {
            "project": true
        },
        "org.apache.bval:bval-jsr": {
            "locked": "2.0.5"
        },
        "org.apache.commons:commons-lang3": {
            "locked": "3.12.0"
        },
        "org.apache.logging.log4j:log4j-api": {
            "locked": "2.17.1",
            "transitive": [
                "com.netflix.conductor:conductor-annotations",
                "org.apache.logging.log4j:log4j-core",
                "org.apache.logging.log4j:log4j-jul",
                "org.apache.logging.log4j:log4j-slf4j-impl",
                "org.apache.logging.log4j:log4j-web"
            ]
        },
        "org.apache.logging.log4j:log4j-core": {
            "locked": "2.17.1",
            "transitive": [
                "com.netflix.conductor:conductor-annotations",
                "org.apache.logging.log4j:log4j-slf4j-impl",
                "org.apache.logging.log4j:log4j-web"
            ]
        },
        "org.apache.logging.log4j:log4j-jul": {
            "locked": "2.17.1",
            "transitive": [
                "com.netflix.conductor:conductor-annotations"
            ]
        },
        "org.apache.logging.log4j:log4j-slf4j-impl": {
            "locked": "2.17.1",
            "transitive": [
                "com.netflix.conductor:conductor-annotations"
            ]
        },
        "org.apache.logging.log4j:log4j-web": {
            "locked": "2.17.1",
            "transitive": [
                "com.netflix.conductor:conductor-annotations"
            ]
        },
        "org.slf4j:slf4j-api": {
            "locked": "1.7.36",
            "transitive": [
                "org.apache.logging.log4j:log4j-slf4j-impl"
            ]
        }
    },
    "testCompileClasspath": {
        "com.fasterxml.jackson.core:jackson-annotations": {
            "locked": "2.13.2",
            "transitive": [
                "com.fasterxml.jackson.core:jackson-databind"
            ]
        },
        "com.fasterxml.jackson.core:jackson-core": {
            "locked": "2.13.2",
            "transitive": [
                "com.fasterxml.jackson.core:jackson-databind"
            ]
        },
        "com.fasterxml.jackson.core:jackson-databind": {
            "locked": "2.13.2.1"
        },
        "com.fasterxml.jackson:jackson-bom": {
            "locked": "2.13.2.1",
            "transitive": [
                "com.fasterxml.jackson.core:jackson-annotations",
                "com.fasterxml.jackson.core:jackson-core",
                "com.fasterxml.jackson.core:jackson-databind"
            ]
        },
        "com.fasterxml:classmate": {
            "locked": "1.5.1",
            "transitive": [
                "org.hibernate.validator:hibernate-validator"
            ]
        },
        "com.google.protobuf:protobuf-java": {
            "locked": "3.13.0"
        },
        "com.jayway.jsonpath:json-path": {
            "locked": "2.6.0",
            "transitive": [
                "org.springframework.boot:spring-boot-starter-test"
            ]
        },
        "com.netflix.conductor:conductor-annotations": {
            "project": true
        },
        "com.vaadin.external.google:android-json": {
            "locked": "0.0.20131108.vaadin1",
            "transitive": [
                "org.skyscreamer:jsonassert"
            ]
        },
        "jakarta.activation:jakarta.activation-api": {
            "locked": "1.2.2",
            "transitive": [
                "jakarta.xml.bind:jakarta.xml.bind-api"
            ]
        },
        "jakarta.annotation:jakarta.annotation-api": {
            "locked": "1.3.5",
            "transitive": [
                "org.springframework.boot:spring-boot-starter"
            ]
        },
        "jakarta.validation:jakarta.validation-api": {
            "locked": "2.0.2",
            "transitive": [
                "org.hibernate.validator:hibernate-validator"
            ]
        },
        "jakarta.xml.bind:jakarta.xml.bind-api": {
            "locked": "2.3.3",
            "transitive": [
                "org.springframework.boot:spring-boot-starter-test"
            ]
        },
        "junit:junit": {
            "locked": "4.13.2"
        },
        "net.bytebuddy:byte-buddy": {
            "locked": "1.11.22",
            "transitive": [
                "org.mockito:mockito-core"
            ]
        },
        "net.bytebuddy:byte-buddy-agent": {
            "locked": "1.11.22",
            "transitive": [
                "org.mockito:mockito-core"
            ]
        },
        "net.minidev:accessors-smart": {
            "locked": "2.4.8",
            "transitive": [
                "net.minidev:json-smart"
            ]
        },
        "net.minidev:json-smart": {
            "locked": "2.4.8",
            "transitive": [
                "com.jayway.jsonpath:json-path"
            ]
        },
        "org.apache.bval:bval-jsr": {
            "locked": "2.0.5"
        },
        "org.apache.commons:commons-lang3": {
            "locked": "3.12.0"
        },
        "org.apache.logging.log4j:log4j-api": {
            "locked": "2.17.1",
            "transitive": [
                "org.apache.logging.log4j:log4j-core",
                "org.apache.logging.log4j:log4j-jul",
                "org.apache.logging.log4j:log4j-slf4j-impl",
                "org.apache.logging.log4j:log4j-web"
            ]
        },
        "org.apache.logging.log4j:log4j-core": {
            "locked": "2.17.1",
            "transitive": [
                "org.apache.logging.log4j:log4j-web",
                "org.springframework.boot:spring-boot-starter-log4j2"
            ]
        },
        "org.apache.logging.log4j:log4j-jul": {
            "locked": "2.17.1",
            "transitive": [
                "org.springframework.boot:spring-boot-starter-log4j2"
            ]
        },
        "org.apache.logging.log4j:log4j-slf4j-impl": {
            "locked": "2.17.1",
            "transitive": [
                "org.springframework.boot:spring-boot-starter-log4j2"
            ]
        },
        "org.apache.logging.log4j:log4j-web": {
            "locked": "2.17.1"
        },
        "org.apache.tomcat.embed:tomcat-embed-el": {
            "locked": "9.0.62",
            "transitive": [
                "org.springframework.boot:spring-boot-starter-validation"
            ]
        },
        "org.apiguardian:apiguardian-api": {
            "locked": "1.1.2",
            "transitive": [
                "org.junit.jupiter:junit-jupiter-api",
                "org.junit.jupiter:junit-jupiter-params",
                "org.junit.platform:junit-platform-commons"
            ]
        },
        "org.assertj:assertj-core": {
            "locked": "3.21.0",
            "transitive": [
                "org.springframework.boot:spring-boot-starter-test"
            ]
        },
        "org.hamcrest:hamcrest": {
            "locked": "2.2",
            "transitive": [
                "org.hamcrest:hamcrest-core",
                "org.springframework.boot:spring-boot-starter-test"
            ]
        },
        "org.hamcrest:hamcrest-core": {
            "locked": "2.2",
            "transitive": [
                "junit:junit"
            ]
        },
        "org.hibernate.validator:hibernate-validator": {
            "locked": "6.2.3.Final",
            "transitive": [
                "org.springframework.boot:spring-boot-starter-validation"
            ]
        },
        "org.jboss.logging:jboss-logging": {
            "locked": "3.4.3.Final",
            "transitive": [
                "org.hibernate.validator:hibernate-validator"
            ]
        },
        "org.junit.jupiter:junit-jupiter": {
            "locked": "5.8.2",
            "transitive": [
                "org.springframework.boot:spring-boot-starter-test"
            ]
        },
        "org.junit.jupiter:junit-jupiter-api": {
            "locked": "5.8.2",
            "transitive": [
                "org.junit.jupiter:junit-jupiter",
                "org.junit.jupiter:junit-jupiter-params"
            ]
        },
        "org.junit.jupiter:junit-jupiter-params": {
            "locked": "5.8.2",
            "transitive": [
                "org.junit.jupiter:junit-jupiter"
            ]
        },
        "org.junit.platform:junit-platform-commons": {
            "locked": "1.8.2",
            "transitive": [
                "org.junit.jupiter:junit-jupiter-api"
            ]
        },
        "org.junit:junit-bom": {
            "locked": "5.8.2",
            "transitive": [
                "org.junit.jupiter:junit-jupiter",
                "org.junit.jupiter:junit-jupiter-api",
                "org.junit.jupiter:junit-jupiter-params",
                "org.junit.platform:junit-platform-commons"
            ]
        },
        "org.mockito:mockito-core": {
            "locked": "4.0.0",
            "transitive": [
                "org.mockito:mockito-junit-jupiter",
                "org.springframework.boot:spring-boot-starter-test"
            ]
        },
        "org.mockito:mockito-junit-jupiter": {
            "locked": "4.0.0",
            "transitive": [
                "org.springframework.boot:spring-boot-starter-test"
            ]
        },
        "org.opentest4j:opentest4j": {
            "locked": "1.2.0",
            "transitive": [
                "org.junit.jupiter:junit-jupiter-api"
            ]
        },
        "org.ow2.asm:asm": {
            "locked": "9.1",
            "transitive": [
                "net.minidev:accessors-smart"
            ]
        },
        "org.skyscreamer:jsonassert": {
            "locked": "1.5.0",
            "transitive": [
                "org.springframework.boot:spring-boot-starter-test"
            ]
        },
        "org.slf4j:jul-to-slf4j": {
            "locked": "1.7.36",
            "transitive": [
                "org.springframework.boot:spring-boot-starter-log4j2",
                "org.springframework.boot:spring-boot-starter-logging"
            ]
        },
        "org.slf4j:slf4j-api": {
            "locked": "1.7.36",
            "transitive": [
                "com.jayway.jsonpath:json-path",
                "org.apache.logging.log4j:log4j-slf4j-impl",
                "org.slf4j:jul-to-slf4j"
            ]
        },
        "org.springframework.boot:spring-boot": {
            "locked": "2.6.7",
            "transitive": [
                "org.springframework.boot:spring-boot-autoconfigure",
                "org.springframework.boot:spring-boot-starter",
                "org.springframework.boot:spring-boot-test",
                "org.springframework.boot:spring-boot-test-autoconfigure"
            ]
        },
        "org.springframework.boot:spring-boot-autoconfigure": {
            "locked": "2.6.7",
            "transitive": [
                "org.springframework.boot:spring-boot-starter",
                "org.springframework.boot:spring-boot-test-autoconfigure"
            ]
        },
        "org.springframework.boot:spring-boot-starter": {
            "locked": "2.6.7",
            "transitive": [
                "org.springframework.boot:spring-boot-starter-test",
                "org.springframework.boot:spring-boot-starter-validation"
            ]
        },
        "org.springframework.boot:spring-boot-starter-log4j2": {
            "locked": "2.6.7"
        },
        "org.springframework.boot:spring-boot-starter-logging": {
            "locked": "2.6.7",
            "transitive": [
                "org.springframework.boot:spring-boot-starter"
            ]
        },
        "org.springframework.boot:spring-boot-starter-test": {
            "locked": "2.6.7"
        },
        "org.springframework.boot:spring-boot-starter-validation": {
            "locked": "2.6.7"
        },
        "org.springframework.boot:spring-boot-test": {
            "locked": "2.6.7",
            "transitive": [
                "org.springframework.boot:spring-boot-starter-test",
                "org.springframework.boot:spring-boot-test-autoconfigure"
            ]
        },
        "org.springframework.boot:spring-boot-test-autoconfigure": {
            "locked": "2.6.7",
            "transitive": [
                "org.springframework.boot:spring-boot-starter-test"
            ]
        },
        "org.springframework:spring-aop": {
            "locked": "5.3.19",
            "transitive": [
                "org.springframework:spring-context"
            ]
        },
        "org.springframework:spring-beans": {
            "locked": "5.3.19",
            "transitive": [
                "org.springframework:spring-aop",
                "org.springframework:spring-context"
            ]
        },
        "org.springframework:spring-context": {
            "locked": "5.3.19",
            "transitive": [
                "org.springframework.boot:spring-boot"
            ]
        },
        "org.springframework:spring-core": {
            "locked": "5.3.19",
            "transitive": [
                "org.springframework.boot:spring-boot",
                "org.springframework.boot:spring-boot-starter",
                "org.springframework.boot:spring-boot-starter-test",
                "org.springframework:spring-aop",
                "org.springframework:spring-beans",
                "org.springframework:spring-context",
                "org.springframework:spring-expression",
                "org.springframework:spring-test"
            ]
        },
        "org.springframework:spring-expression": {
            "locked": "5.3.19",
            "transitive": [
                "org.springframework:spring-context"
            ]
        },
        "org.springframework:spring-jcl": {
            "locked": "5.3.19",
            "transitive": [
                "org.springframework:spring-core"
            ]
        },
        "org.springframework:spring-test": {
            "locked": "5.3.19",
            "transitive": [
                "org.springframework.boot:spring-boot-starter-test"
            ]
        },
        "org.xmlunit:xmlunit-core": {
            "locked": "2.8.4",
            "transitive": [
                "org.springframework.boot:spring-boot-starter-test"
            ]
        },
        "org.yaml:snakeyaml": {
            "locked": "1.29",
            "transitive": [
                "org.springframework.boot:spring-boot-starter"
            ]
        }
    },
    "testRuntimeClasspath": {
        "com.fasterxml.jackson.core:jackson-annotations": {
            "locked": "2.13.2",
            "transitive": [
                "com.fasterxml.jackson.core:jackson-databind"
            ]
        },
        "com.fasterxml.jackson.core:jackson-core": {
            "locked": "2.13.2",
            "transitive": [
                "com.fasterxml.jackson.core:jackson-databind"
            ]
        },
        "com.fasterxml.jackson.core:jackson-databind": {
            "locked": "2.13.2.1"
        },
        "com.fasterxml.jackson:jackson-bom": {
            "locked": "2.13.2.1",
            "transitive": [
                "com.fasterxml.jackson.core:jackson-annotations",
                "com.fasterxml.jackson.core:jackson-core",
                "com.fasterxml.jackson.core:jackson-databind"
            ]
        },
        "com.fasterxml:classmate": {
            "locked": "1.5.1",
            "transitive": [
                "org.hibernate.validator:hibernate-validator"
            ]
        },
        "com.google.protobuf:protobuf-java": {
            "locked": "3.13.0"
        },
        "com.jayway.jsonpath:json-path": {
            "locked": "2.6.0",
            "transitive": [
                "org.springframework.boot:spring-boot-starter-test"
            ]
        },
        "com.netflix.conductor:conductor-annotations": {
            "project": true
        },
        "com.vaadin.external.google:android-json": {
            "locked": "0.0.20131108.vaadin1",
            "transitive": [
                "org.skyscreamer:jsonassert"
            ]
        },
        "jakarta.activation:jakarta.activation-api": {
            "locked": "1.2.2",
            "transitive": [
                "jakarta.xml.bind:jakarta.xml.bind-api"
            ]
        },
        "jakarta.annotation:jakarta.annotation-api": {
            "locked": "1.3.5",
            "transitive": [
                "org.springframework.boot:spring-boot-starter"
            ]
        },
        "jakarta.validation:jakarta.validation-api": {
            "locked": "2.0.2",
            "transitive": [
                "org.hibernate.validator:hibernate-validator"
            ]
        },
        "jakarta.xml.bind:jakarta.xml.bind-api": {
            "locked": "2.3.3",
            "transitive": [
                "org.springframework.boot:spring-boot-starter-test"
            ]
        },
        "junit:junit": {
            "locked": "4.13.2"
        },
        "net.bytebuddy:byte-buddy": {
            "locked": "1.11.22",
            "transitive": [
                "org.mockito:mockito-core"
            ]
        },
        "net.bytebuddy:byte-buddy-agent": {
            "locked": "1.11.22",
            "transitive": [
                "org.mockito:mockito-core"
            ]
        },
        "net.minidev:accessors-smart": {
            "locked": "2.4.8",
            "transitive": [
                "net.minidev:json-smart"
            ]
        },
        "net.minidev:json-smart": {
            "locked": "2.4.8",
            "transitive": [
                "com.jayway.jsonpath:json-path"
            ]
        },
        "org.apache.bval:bval-jsr": {
            "locked": "2.0.5"
        },
        "org.apache.commons:commons-lang3": {
            "locked": "3.12.0"
        },
        "org.apache.logging.log4j:log4j-api": {
            "locked": "2.17.1",
            "transitive": [
                "com.netflix.conductor:conductor-annotations",
                "org.apache.logging.log4j:log4j-core",
                "org.apache.logging.log4j:log4j-jul",
                "org.apache.logging.log4j:log4j-slf4j-impl",
                "org.apache.logging.log4j:log4j-web"
            ]
        },
        "org.apache.logging.log4j:log4j-core": {
            "locked": "2.17.1",
            "transitive": [
                "com.netflix.conductor:conductor-annotations",
                "org.apache.logging.log4j:log4j-slf4j-impl",
                "org.apache.logging.log4j:log4j-web",
                "org.springframework.boot:spring-boot-starter-log4j2"
            ]
        },
        "org.apache.logging.log4j:log4j-jul": {
            "locked": "2.17.1",
            "transitive": [
                "com.netflix.conductor:conductor-annotations",
                "org.springframework.boot:spring-boot-starter-log4j2"
            ]
        },
        "org.apache.logging.log4j:log4j-slf4j-impl": {
            "locked": "2.17.1",
            "transitive": [
                "com.netflix.conductor:conductor-annotations",
                "org.springframework.boot:spring-boot-starter-log4j2"
            ]
        },
        "org.apache.logging.log4j:log4j-web": {
            "locked": "2.17.1",
            "transitive": [
                "com.netflix.conductor:conductor-annotations"
            ]
        },
        "org.apache.tomcat.embed:tomcat-embed-el": {
            "locked": "9.0.62",
            "transitive": [
                "org.springframework.boot:spring-boot-starter-validation"
            ]
        },
        "org.assertj:assertj-core": {
            "locked": "3.21.0",
            "transitive": [
                "org.springframework.boot:spring-boot-starter-test"
            ]
        },
        "org.hamcrest:hamcrest": {
            "locked": "2.2",
            "transitive": [
                "org.hamcrest:hamcrest-core",
                "org.springframework.boot:spring-boot-starter-test"
            ]
        },
        "org.hamcrest:hamcrest-core": {
            "locked": "2.2",
            "transitive": [
                "junit:junit"
            ]
        },
        "org.hibernate.validator:hibernate-validator": {
            "locked": "6.2.3.Final",
            "transitive": [
                "org.springframework.boot:spring-boot-starter-validation"
            ]
        },
        "org.jboss.logging:jboss-logging": {
            "locked": "3.4.3.Final",
            "transitive": [
                "org.hibernate.validator:hibernate-validator"
            ]
        },
        "org.junit.jupiter:junit-jupiter": {
            "locked": "5.8.2",
            "transitive": [
                "org.springframework.boot:spring-boot-starter-test"
            ]
        },
        "org.junit.jupiter:junit-jupiter-api": {
            "locked": "5.8.2",
            "transitive": [
                "org.junit.jupiter:junit-jupiter",
                "org.junit.jupiter:junit-jupiter-engine",
                "org.junit.jupiter:junit-jupiter-params",
                "org.mockito:mockito-junit-jupiter"
            ]
        },
        "org.junit.jupiter:junit-jupiter-engine": {
            "locked": "5.8.2",
            "transitive": [
                "org.junit.jupiter:junit-jupiter"
            ]
        },
        "org.junit.jupiter:junit-jupiter-params": {
            "locked": "5.8.2",
            "transitive": [
                "org.junit.jupiter:junit-jupiter"
            ]
        },
        "org.junit.platform:junit-platform-commons": {
            "locked": "1.8.2",
            "transitive": [
                "org.junit.jupiter:junit-jupiter-api",
                "org.junit.platform:junit-platform-engine"
            ]
        },
        "org.junit.platform:junit-platform-engine": {
            "locked": "1.8.2",
            "transitive": [
                "org.junit.jupiter:junit-jupiter-engine"
            ]
        },
        "org.junit:junit-bom": {
            "locked": "5.8.2",
            "transitive": [
                "org.junit.jupiter:junit-jupiter",
                "org.junit.jupiter:junit-jupiter-api",
                "org.junit.jupiter:junit-jupiter-engine",
                "org.junit.jupiter:junit-jupiter-params",
                "org.junit.platform:junit-platform-commons",
                "org.junit.platform:junit-platform-engine"
            ]
        },
        "org.mockito:mockito-core": {
            "locked": "4.0.0",
            "transitive": [
                "org.mockito:mockito-junit-jupiter",
                "org.springframework.boot:spring-boot-starter-test"
            ]
        },
        "org.mockito:mockito-junit-jupiter": {
            "locked": "4.0.0",
            "transitive": [
                "org.springframework.boot:spring-boot-starter-test"
            ]
        },
        "org.objenesis:objenesis": {
            "locked": "3.2",
            "transitive": [
                "org.mockito:mockito-core"
            ]
        },
        "org.opentest4j:opentest4j": {
            "locked": "1.2.0",
            "transitive": [
                "org.junit.jupiter:junit-jupiter-api",
                "org.junit.platform:junit-platform-engine"
            ]
        },
        "org.ow2.asm:asm": {
            "locked": "9.1",
            "transitive": [
                "net.minidev:accessors-smart"
            ]
        },
        "org.skyscreamer:jsonassert": {
            "locked": "1.5.0",
            "transitive": [
                "org.springframework.boot:spring-boot-starter-test"
            ]
        },
        "org.slf4j:jul-to-slf4j": {
            "locked": "1.7.36",
            "transitive": [
                "org.springframework.boot:spring-boot-starter-log4j2",
                "org.springframework.boot:spring-boot-starter-logging"
            ]
        },
        "org.slf4j:slf4j-api": {
            "locked": "1.7.36",
            "transitive": [
                "com.jayway.jsonpath:json-path",
                "org.apache.logging.log4j:log4j-slf4j-impl",
                "org.slf4j:jul-to-slf4j"
            ]
        },
        "org.springframework.boot:spring-boot": {
            "locked": "2.6.7",
            "transitive": [
                "org.springframework.boot:spring-boot-autoconfigure",
                "org.springframework.boot:spring-boot-starter",
                "org.springframework.boot:spring-boot-test",
                "org.springframework.boot:spring-boot-test-autoconfigure"
            ]
        },
        "org.springframework.boot:spring-boot-autoconfigure": {
            "locked": "2.6.7",
            "transitive": [
                "org.springframework.boot:spring-boot-starter",
                "org.springframework.boot:spring-boot-test-autoconfigure"
            ]
        },
        "org.springframework.boot:spring-boot-starter": {
            "locked": "2.6.7",
            "transitive": [
                "org.springframework.boot:spring-boot-starter-test",
                "org.springframework.boot:spring-boot-starter-validation"
            ]
        },
        "org.springframework.boot:spring-boot-starter-log4j2": {
            "locked": "2.6.7"
        },
        "org.springframework.boot:spring-boot-starter-logging": {
            "locked": "2.6.7",
            "transitive": [
                "org.springframework.boot:spring-boot-starter"
            ]
        },
        "org.springframework.boot:spring-boot-starter-test": {
            "locked": "2.6.7"
        },
        "org.springframework.boot:spring-boot-starter-validation": {
            "locked": "2.6.7"
        },
        "org.springframework.boot:spring-boot-test": {
            "locked": "2.6.7",
            "transitive": [
                "org.springframework.boot:spring-boot-starter-test",
                "org.springframework.boot:spring-boot-test-autoconfigure"
            ]
        },
        "org.springframework.boot:spring-boot-test-autoconfigure": {
            "locked": "2.6.7",
            "transitive": [
                "org.springframework.boot:spring-boot-starter-test"
            ]
        },
        "org.springframework:spring-aop": {
            "locked": "5.3.19",
            "transitive": [
                "org.springframework:spring-context"
            ]
        },
        "org.springframework:spring-beans": {
            "locked": "5.3.19",
            "transitive": [
                "org.springframework:spring-aop",
                "org.springframework:spring-context"
            ]
        },
        "org.springframework:spring-context": {
            "locked": "5.3.19",
            "transitive": [
                "org.springframework.boot:spring-boot"
            ]
        },
        "org.springframework:spring-core": {
            "locked": "5.3.19",
            "transitive": [
                "org.springframework.boot:spring-boot",
                "org.springframework.boot:spring-boot-starter",
                "org.springframework.boot:spring-boot-starter-test",
                "org.springframework:spring-aop",
                "org.springframework:spring-beans",
                "org.springframework:spring-context",
                "org.springframework:spring-expression",
                "org.springframework:spring-test"
            ]
        },
        "org.springframework:spring-expression": {
            "locked": "5.3.19",
            "transitive": [
                "org.springframework:spring-context"
            ]
        },
        "org.springframework:spring-jcl": {
            "locked": "5.3.19",
            "transitive": [
                "org.springframework:spring-core"
            ]
        },
        "org.springframework:spring-test": {
            "locked": "5.3.19",
            "transitive": [
                "org.springframework.boot:spring-boot-starter-test"
            ]
        },
        "org.xmlunit:xmlunit-core": {
            "locked": "2.8.4",
            "transitive": [
                "org.springframework.boot:spring-boot-starter-test"
            ]
        },
        "org.yaml:snakeyaml": {
            "locked": "1.29",
            "transitive": [
                "org.springframework.boot:spring-boot-starter"
            ]
        }
    }
}<|MERGE_RESOLUTION|>--- conflicted
+++ resolved
@@ -6,1285 +6,281 @@
     },
     "annotationsProcessorCodegen": {
         "com.github.jknack:handlebars": {
-            "locked": "4.3.0",
-            "transitive": [
-                "com.netflix.conductor:conductor-annotations-processor"
-            ]
-        },
-        "com.google.code.findbugs:jsr305": {
-            "locked": "3.0.2",
-            "transitive": [
-                "com.google.guava:guava"
-            ]
-        },
-        "com.google.errorprone:error_prone_annotations": {
-            "locked": "2.11.0",
-            "transitive": [
-                "com.google.guava:guava"
-            ]
-        },
-        "com.google.guava:failureaccess": {
-            "locked": "1.0.1",
-            "transitive": [
-                "com.google.guava:guava"
-            ]
+            "firstLevelTransitive": [
+                "com.netflix.conductor:conductor-annotations-processor"
+            ],
+            "locked": "4.3.0"
         },
         "com.google.guava:guava": {
-            "locked": "31.1-jre",
-            "transitive": [
-                "com.netflix.conductor:conductor-annotations-processor"
-            ]
-        },
-        "com.google.guava:listenablefuture": {
-            "locked": "9999.0-empty-to-avoid-conflict-with-guava",
-            "transitive": [
-                "com.google.guava:guava"
-            ]
-        },
-        "com.google.j2objc:j2objc-annotations": {
-            "locked": "1.3",
-            "transitive": [
-                "com.google.guava:guava"
-            ]
-        },
-        "com.google.protobuf:protobuf-java": {
-            "locked": "3.21.1",
-            "transitive": [
-                "com.netflix.conductor:conductor-annotations-processor"
-            ]
-        },
-        "com.netflix.conductor:conductor-annotations": {
-            "project": true,
-            "transitive": [
-                "com.netflix.conductor:conductor-annotations-processor"
-            ]
+            "firstLevelTransitive": [
+                "com.netflix.conductor:conductor-annotations-processor"
+            ],
+            "locked": "31.1-jre"
+        },
+        "com.google.protobuf:protobuf-java": {
+            "firstLevelTransitive": [
+                "com.netflix.conductor:conductor-annotations-processor"
+            ],
+            "locked": "3.21.1"
+        },
+        "com.netflix.conductor:conductor-annotations": {
+            "firstLevelTransitive": [
+                "com.netflix.conductor:conductor-annotations-processor"
+            ],
+            "project": true
         },
         "com.netflix.conductor:conductor-annotations-processor": {
             "project": true
         },
         "com.squareup:javapoet": {
-            "locked": "1.13.0",
-            "transitive": [
-                "com.netflix.conductor:conductor-annotations-processor"
-            ]
+            "firstLevelTransitive": [
+                "com.netflix.conductor:conductor-annotations-processor"
+            ],
+            "locked": "1.13.0"
         },
         "javax.annotation:javax.annotation-api": {
-            "locked": "1.3.2",
-            "transitive": [
-                "com.netflix.conductor:conductor-annotations-processor"
-            ]
-        },
-        "org.apache.logging.log4j:log4j-api": {
-            "locked": "2.17.2",
-            "transitive": [
-                "com.netflix.conductor:conductor-annotations",
-                "com.netflix.conductor:conductor-annotations-processor",
-                "org.apache.logging.log4j:log4j-core",
-                "org.apache.logging.log4j:log4j-jul",
-                "org.apache.logging.log4j:log4j-slf4j-impl",
-                "org.apache.logging.log4j:log4j-web"
-            ]
-        },
-        "org.apache.logging.log4j:log4j-core": {
-            "locked": "2.17.2",
-            "transitive": [
-                "com.netflix.conductor:conductor-annotations",
-                "com.netflix.conductor:conductor-annotations-processor",
-                "org.apache.logging.log4j:log4j-slf4j-impl",
-                "org.apache.logging.log4j:log4j-web"
-            ]
-        },
-        "org.apache.logging.log4j:log4j-jul": {
-            "locked": "2.17.2",
-            "transitive": [
-                "com.netflix.conductor:conductor-annotations",
-                "com.netflix.conductor:conductor-annotations-processor"
-            ]
-        },
-        "org.apache.logging.log4j:log4j-slf4j-impl": {
-            "locked": "2.17.2",
-            "transitive": [
-                "com.netflix.conductor:conductor-annotations",
-                "com.netflix.conductor:conductor-annotations-processor"
-            ]
-        },
-        "org.apache.logging.log4j:log4j-web": {
-            "locked": "2.17.2",
-            "transitive": [
-                "com.netflix.conductor:conductor-annotations",
-                "com.netflix.conductor:conductor-annotations-processor"
-            ]
-        },
-        "org.checkerframework:checker-qual": {
-            "locked": "3.12.0",
-            "transitive": [
-                "com.google.guava:guava"
-            ]
-        },
-        "org.slf4j:slf4j-api": {
-            "locked": "1.7.36",
-            "transitive": [
-                "com.github.jknack:handlebars",
-                "org.apache.logging.log4j:log4j-slf4j-impl"
-            ]
+            "firstLevelTransitive": [
+                "com.netflix.conductor:conductor-annotations-processor"
+            ],
+            "locked": "1.3.2"
+        },
+        "org.apache.logging.log4j:log4j-api": {
+            "firstLevelTransitive": [
+                "com.netflix.conductor:conductor-annotations",
+                "com.netflix.conductor:conductor-annotations-processor"
+            ],
+            "locked": "2.17.2"
+        },
+        "org.apache.logging.log4j:log4j-core": {
+            "firstLevelTransitive": [
+                "com.netflix.conductor:conductor-annotations",
+                "com.netflix.conductor:conductor-annotations-processor"
+            ],
+            "locked": "2.17.2"
+        },
+        "org.apache.logging.log4j:log4j-jul": {
+            "firstLevelTransitive": [
+                "com.netflix.conductor:conductor-annotations",
+                "com.netflix.conductor:conductor-annotations-processor"
+            ],
+            "locked": "2.17.2"
+        },
+        "org.apache.logging.log4j:log4j-slf4j-impl": {
+            "firstLevelTransitive": [
+                "com.netflix.conductor:conductor-annotations",
+                "com.netflix.conductor:conductor-annotations-processor"
+            ],
+            "locked": "2.17.2"
+        },
+        "org.apache.logging.log4j:log4j-web": {
+            "firstLevelTransitive": [
+                "com.netflix.conductor:conductor-annotations",
+                "com.netflix.conductor:conductor-annotations-processor"
+            ],
+            "locked": "2.17.2"
         }
     },
     "compileClasspath": {
-        "com.fasterxml.jackson.core:jackson-annotations": {
-            "locked": "2.13.2",
-            "transitive": [
-                "com.fasterxml.jackson.core:jackson-databind",
-                "com.fasterxml.jackson.datatype:jackson-datatype-jsr310",
-                "io.swagger.core.v3:swagger-core",
-                "io.swagger.core.v3:swagger-models"
-            ]
-        },
-        "com.fasterxml.jackson.core:jackson-core": {
-            "locked": "2.13.2",
-            "transitive": [
-                "com.fasterxml.jackson.core:jackson-databind",
-                "com.fasterxml.jackson.dataformat:jackson-dataformat-yaml",
-                "com.fasterxml.jackson.datatype:jackson-datatype-jsr310",
-                "org.webjars:webjars-locator-core"
-            ]
-        },
-        "com.fasterxml.jackson.core:jackson-databind": {
-            "locked": "2.13.2.1",
-            "transitive": [
-                "com.fasterxml.jackson.dataformat:jackson-dataformat-yaml",
-                "com.fasterxml.jackson.datatype:jackson-datatype-jsr310",
-                "io.swagger.core.v3:swagger-core"
-            ]
-        },
-        "com.fasterxml.jackson.dataformat:jackson-dataformat-yaml": {
-            "locked": "2.13.2",
-            "transitive": [
-                "io.swagger.core.v3:swagger-core"
-            ]
-        },
-        "com.fasterxml.jackson.datatype:jackson-datatype-jsr310": {
-            "locked": "2.13.2",
-            "transitive": [
-                "io.swagger.core.v3:swagger-core"
-            ]
-        },
-        "com.fasterxml.jackson:jackson-bom": {
-            "locked": "2.13.2.1",
-            "transitive": [
-                "com.fasterxml.jackson.core:jackson-annotations",
-                "com.fasterxml.jackson.core:jackson-core",
-                "com.fasterxml.jackson.core:jackson-databind",
-                "com.fasterxml.jackson.dataformat:jackson-dataformat-yaml",
-                "com.fasterxml.jackson.datatype:jackson-datatype-jsr310"
-            ]
-        },
-        "com.fasterxml:classmate": {
-            "locked": "1.5.1",
-            "transitive": [
-                "org.hibernate.validator:hibernate-validator"
-            ]
-        },
-        "com.google.protobuf:protobuf-java": {
-            "locked": "3.13.0"
-        },
-        "com.netflix.conductor:conductor-annotations": {
-            "project": true
-        },
-        "io.github.classgraph:classgraph": {
-            "locked": "4.8.147",
-            "transitive": [
-                "org.springdoc:springdoc-openapi-ui"
-            ]
-        },
-        "io.swagger.core.v3:swagger-annotations": {
-            "locked": "2.2.0",
-            "transitive": [
-                "io.swagger.core.v3:swagger-core"
-            ]
-        },
-        "io.swagger.core.v3:swagger-core": {
-            "locked": "2.2.0",
-            "transitive": [
-                "org.springdoc:springdoc-openapi-common"
-            ]
-        },
-        "io.swagger.core.v3:swagger-models": {
-            "locked": "2.2.0",
-            "transitive": [
-                "io.swagger.core.v3:swagger-core"
-            ]
-        },
-        "jakarta.activation:jakarta.activation-api": {
-            "locked": "1.2.2",
-            "transitive": [
-                "jakarta.xml.bind:jakarta.xml.bind-api"
-            ]
-        },
-        "jakarta.annotation:jakarta.annotation-api": {
-            "locked": "1.3.5",
-            "transitive": [
-                "org.springframework.boot:spring-boot-starter"
-            ]
-        },
-        "jakarta.validation:jakarta.validation-api": {
-            "locked": "2.0.2",
-            "transitive": [
-                "io.swagger.core.v3:swagger-core",
-                "org.hibernate.validator:hibernate-validator"
-            ]
-        },
-        "jakarta.xml.bind:jakarta.xml.bind-api": {
-            "locked": "2.3.3",
-            "transitive": [
-                "io.swagger.core.v3:swagger-core"
-            ]
-        },
-        "org.apache.bval:bval-jsr": {
-            "locked": "2.0.5"
-        },
-        "org.apache.commons:commons-lang3": {
-            "locked": "3.12.0",
-            "transitive": [
-                "io.swagger.core.v3:swagger-core"
-            ]
-        },
-        "org.apache.logging.log4j:log4j-api": {
-            "locked": "2.17.1",
-            "transitive": [
-                "org.apache.logging.log4j:log4j-core",
-                "org.apache.logging.log4j:log4j-jul",
-                "org.apache.logging.log4j:log4j-slf4j-impl",
-                "org.apache.logging.log4j:log4j-web"
-            ]
-        },
-        "org.apache.logging.log4j:log4j-core": {
-            "locked": "2.17.1",
-            "transitive": [
-                "org.apache.logging.log4j:log4j-web"
-            ]
-        },
-        "org.apache.logging.log4j:log4j-jul": {
-            "locked": "2.17.1"
-        },
-        "org.apache.logging.log4j:log4j-slf4j-impl": {
-            "locked": "2.17.1"
-        },
-        "org.apache.logging.log4j:log4j-web": {
-            "locked": "2.17.1"
-        },
-        "org.apache.tomcat.embed:tomcat-embed-el": {
-            "locked": "9.0.62",
-            "transitive": [
-                "org.springframework.boot:spring-boot-starter-validation"
-            ]
-        },
-        "org.hibernate.validator:hibernate-validator": {
-            "locked": "6.2.3.Final",
-            "transitive": [
-                "org.springframework.boot:spring-boot-starter-validation"
-            ]
-        },
-        "org.jboss.logging:jboss-logging": {
-            "locked": "3.4.3.Final",
-            "transitive": [
-                "org.hibernate.validator:hibernate-validator"
-            ]
-        },
-        "org.slf4j:jul-to-slf4j": {
-            "locked": "1.7.36",
-            "transitive": [
-                "org.springframework.boot:spring-boot-starter-logging"
-            ]
-        },
-        "org.slf4j:slf4j-api": {
-            "locked": "1.7.36",
-            "transitive": [
-                "io.swagger.core.v3:swagger-core",
-                "org.apache.logging.log4j:log4j-slf4j-impl",
-                "org.slf4j:jul-to-slf4j",
-                "org.webjars:webjars-locator-core"
-            ]
-        },
-        "org.springdoc:springdoc-openapi-common": {
-            "locked": "1.6.9",
-            "transitive": [
-                "org.springdoc:springdoc-openapi-webmvc-core"
-            ]
+        "com.fasterxml.jackson.core:jackson-core": {
+            "locked": "2.13.2"
+        },
+        "com.fasterxml.jackson.core:jackson-databind": {
+            "locked": "2.13.2.1"
+        },
+        "com.google.protobuf:protobuf-java": {
+            "locked": "3.13.0"
+        },
+        "com.netflix.conductor:conductor-annotations": {
+            "project": true
+        },
+        "org.apache.bval:bval-jsr": {
+            "locked": "2.0.5"
+        },
+        "org.apache.commons:commons-lang3": {
+            "locked": "3.12.0"
+        },
+        "org.apache.logging.log4j:log4j-api": {
+            "locked": "2.17.1"
+        },
+        "org.apache.logging.log4j:log4j-core": {
+            "locked": "2.17.1"
+        },
+        "org.apache.logging.log4j:log4j-jul": {
+            "locked": "2.17.1"
+        },
+        "org.apache.logging.log4j:log4j-slf4j-impl": {
+            "locked": "2.17.1"
+        },
+        "org.apache.logging.log4j:log4j-web": {
+            "locked": "2.17.1"
         },
         "org.springdoc:springdoc-openapi-ui": {
             "locked": "1.6.9"
-<<<<<<< HEAD
-=======
-        },
-        "org.springdoc:springdoc-openapi-webmvc-core": {
-            "locked": "1.6.9",
-            "transitive": [
-                "org.springdoc:springdoc-openapi-ui"
-            ]
-        },
-        "org.springframework.boot:spring-boot": {
-            "locked": "2.6.7",
-            "transitive": [
-                "org.springframework.boot:spring-boot-autoconfigure",
-                "org.springframework.boot:spring-boot-starter"
-            ]
-        },
-        "org.springframework.boot:spring-boot-autoconfigure": {
-            "locked": "2.6.7",
-            "transitive": [
-                "org.springdoc:springdoc-openapi-common",
-                "org.springframework.boot:spring-boot-starter"
-            ]
->>>>>>> 73284fc1
         },
         "org.springframework.boot:spring-boot-starter": {
-            "locked": "2.6.7",
-            "transitive": [
-                "org.springframework.boot:spring-boot-starter-validation"
-            ]
-        },
-        "org.springframework.boot:spring-boot-starter-logging": {
-            "locked": "2.6.7",
-            "transitive": [
-                "org.springframework.boot:spring-boot-starter"
-            ]
+            "locked": "2.6.7"
         },
         "org.springframework.boot:spring-boot-starter-validation": {
             "locked": "2.6.7"
-        },
-        "org.springframework:spring-aop": {
-            "locked": "5.3.19",
-            "transitive": [
-                "org.springframework:spring-context",
-                "org.springframework:spring-webmvc"
-            ]
-        },
-        "org.springframework:spring-beans": {
-            "locked": "5.3.19",
-            "transitive": [
-                "org.springframework:spring-aop",
-                "org.springframework:spring-context",
-                "org.springframework:spring-web",
-                "org.springframework:spring-webmvc"
-            ]
-        },
-        "org.springframework:spring-context": {
-            "locked": "5.3.19",
-            "transitive": [
-                "org.springframework.boot:spring-boot",
-                "org.springframework:spring-webmvc"
-            ]
-        },
-        "org.springframework:spring-core": {
-            "locked": "5.3.19",
-            "transitive": [
-                "org.springframework.boot:spring-boot",
-                "org.springframework.boot:spring-boot-starter",
-                "org.springframework:spring-aop",
-                "org.springframework:spring-beans",
-                "org.springframework:spring-context",
-                "org.springframework:spring-expression",
-                "org.springframework:spring-web",
-                "org.springframework:spring-webmvc"
-            ]
-        },
-        "org.springframework:spring-expression": {
-            "locked": "5.3.19",
-            "transitive": [
-                "org.springframework:spring-context",
-                "org.springframework:spring-webmvc"
-            ]
-        },
-        "org.springframework:spring-jcl": {
-            "locked": "5.3.19",
-            "transitive": [
-                "org.springframework:spring-core"
-            ]
-        },
-        "org.springframework:spring-web": {
-            "locked": "5.3.19",
-            "transitive": [
-                "org.springdoc:springdoc-openapi-common",
-                "org.springframework:spring-webmvc"
-            ]
-        },
-        "org.springframework:spring-webmvc": {
-            "locked": "5.3.19",
-            "transitive": [
-                "org.springdoc:springdoc-openapi-webmvc-core"
-            ]
-        },
-        "org.webjars:swagger-ui": {
-            "locked": "4.11.1",
-            "transitive": [
-                "org.springdoc:springdoc-openapi-ui"
-            ]
-        },
-        "org.webjars:webjars-locator-core": {
-            "locked": "0.48",
-            "transitive": [
-                "org.springdoc:springdoc-openapi-ui"
-            ]
-        },
-        "org.yaml:snakeyaml": {
-            "locked": "1.29",
-            "transitive": [
-                "com.fasterxml.jackson.dataformat:jackson-dataformat-yaml",
-                "org.springframework.boot:spring-boot-starter"
-            ]
         }
     },
     "runtimeClasspath": {
-        "com.fasterxml.jackson.core:jackson-annotations": {
-            "locked": "2.13.2",
-            "transitive": [
-                "com.fasterxml.jackson.core:jackson-databind"
-            ]
-        },
-        "com.fasterxml.jackson.core:jackson-core": {
-            "locked": "2.13.2",
-            "transitive": [
-                "com.fasterxml.jackson.core:jackson-databind"
-            ]
-        },
-        "com.fasterxml.jackson.core:jackson-databind": {
-            "locked": "2.13.2.1"
-        },
-        "com.fasterxml.jackson:jackson-bom": {
-            "locked": "2.13.2.1",
-            "transitive": [
-                "com.fasterxml.jackson.core:jackson-annotations",
-                "com.fasterxml.jackson.core:jackson-core",
-                "com.fasterxml.jackson.core:jackson-databind"
-            ]
-        },
-        "com.google.protobuf:protobuf-java": {
-            "locked": "3.13.0"
-        },
-        "com.netflix.conductor:conductor-annotations": {
-            "project": true
-        },
-        "org.apache.bval:bval-jsr": {
-            "locked": "2.0.5"
-        },
-        "org.apache.commons:commons-lang3": {
-            "locked": "3.12.0"
-        },
-        "org.apache.logging.log4j:log4j-api": {
-            "locked": "2.17.1",
-            "transitive": [
-                "com.netflix.conductor:conductor-annotations",
-                "org.apache.logging.log4j:log4j-core",
-                "org.apache.logging.log4j:log4j-jul",
-                "org.apache.logging.log4j:log4j-slf4j-impl",
-                "org.apache.logging.log4j:log4j-web"
-            ]
-        },
-        "org.apache.logging.log4j:log4j-core": {
-            "locked": "2.17.1",
-            "transitive": [
-                "com.netflix.conductor:conductor-annotations",
-                "org.apache.logging.log4j:log4j-slf4j-impl",
-                "org.apache.logging.log4j:log4j-web"
-            ]
-        },
-        "org.apache.logging.log4j:log4j-jul": {
-            "locked": "2.17.1",
-            "transitive": [
-                "com.netflix.conductor:conductor-annotations"
-            ]
-        },
-        "org.apache.logging.log4j:log4j-slf4j-impl": {
-            "locked": "2.17.1",
-            "transitive": [
-                "com.netflix.conductor:conductor-annotations"
-            ]
-        },
-        "org.apache.logging.log4j:log4j-web": {
-            "locked": "2.17.1",
-            "transitive": [
-                "com.netflix.conductor:conductor-annotations"
-            ]
-        },
-        "org.slf4j:slf4j-api": {
-            "locked": "1.7.36",
-            "transitive": [
-                "org.apache.logging.log4j:log4j-slf4j-impl"
-            ]
+        "com.fasterxml.jackson.core:jackson-core": {
+            "locked": "2.13.2"
+        },
+        "com.fasterxml.jackson.core:jackson-databind": {
+            "locked": "2.13.2.1"
+        },
+        "com.google.protobuf:protobuf-java": {
+            "locked": "3.13.0"
+        },
+        "com.netflix.conductor:conductor-annotations": {
+            "project": true
+        },
+        "org.apache.bval:bval-jsr": {
+            "locked": "2.0.5"
+        },
+        "org.apache.commons:commons-lang3": {
+            "locked": "3.12.0"
+        },
+        "org.apache.logging.log4j:log4j-api": {
+            "firstLevelTransitive": [
+                "com.netflix.conductor:conductor-annotations"
+            ],
+            "locked": "2.17.1"
+        },
+        "org.apache.logging.log4j:log4j-core": {
+            "firstLevelTransitive": [
+                "com.netflix.conductor:conductor-annotations"
+            ],
+            "locked": "2.17.1"
+        },
+        "org.apache.logging.log4j:log4j-jul": {
+            "firstLevelTransitive": [
+                "com.netflix.conductor:conductor-annotations"
+            ],
+            "locked": "2.17.1"
+        },
+        "org.apache.logging.log4j:log4j-slf4j-impl": {
+            "firstLevelTransitive": [
+                "com.netflix.conductor:conductor-annotations"
+            ],
+            "locked": "2.17.1"
+        },
+        "org.apache.logging.log4j:log4j-web": {
+            "firstLevelTransitive": [
+                "com.netflix.conductor:conductor-annotations"
+            ],
+            "locked": "2.17.1"
         }
     },
     "testCompileClasspath": {
-        "com.fasterxml.jackson.core:jackson-annotations": {
-            "locked": "2.13.2",
-            "transitive": [
-                "com.fasterxml.jackson.core:jackson-databind"
-            ]
-        },
-        "com.fasterxml.jackson.core:jackson-core": {
-            "locked": "2.13.2",
-            "transitive": [
-                "com.fasterxml.jackson.core:jackson-databind"
-            ]
-        },
-        "com.fasterxml.jackson.core:jackson-databind": {
-            "locked": "2.13.2.1"
-        },
-        "com.fasterxml.jackson:jackson-bom": {
-            "locked": "2.13.2.1",
-            "transitive": [
-                "com.fasterxml.jackson.core:jackson-annotations",
-                "com.fasterxml.jackson.core:jackson-core",
-                "com.fasterxml.jackson.core:jackson-databind"
-            ]
-        },
-        "com.fasterxml:classmate": {
-            "locked": "1.5.1",
-            "transitive": [
-                "org.hibernate.validator:hibernate-validator"
-            ]
-        },
-        "com.google.protobuf:protobuf-java": {
-            "locked": "3.13.0"
-        },
-        "com.jayway.jsonpath:json-path": {
-            "locked": "2.6.0",
-            "transitive": [
-                "org.springframework.boot:spring-boot-starter-test"
-            ]
-        },
-        "com.netflix.conductor:conductor-annotations": {
-            "project": true
-        },
-        "com.vaadin.external.google:android-json": {
-            "locked": "0.0.20131108.vaadin1",
-            "transitive": [
-                "org.skyscreamer:jsonassert"
-            ]
-        },
-        "jakarta.activation:jakarta.activation-api": {
-            "locked": "1.2.2",
-            "transitive": [
-                "jakarta.xml.bind:jakarta.xml.bind-api"
-            ]
-        },
-        "jakarta.annotation:jakarta.annotation-api": {
-            "locked": "1.3.5",
-            "transitive": [
-                "org.springframework.boot:spring-boot-starter"
-            ]
-        },
-        "jakarta.validation:jakarta.validation-api": {
-            "locked": "2.0.2",
-            "transitive": [
-                "org.hibernate.validator:hibernate-validator"
-            ]
-        },
-        "jakarta.xml.bind:jakarta.xml.bind-api": {
-            "locked": "2.3.3",
-            "transitive": [
-                "org.springframework.boot:spring-boot-starter-test"
-            ]
+        "com.fasterxml.jackson.core:jackson-core": {
+            "locked": "2.13.2"
+        },
+        "com.fasterxml.jackson.core:jackson-databind": {
+            "locked": "2.13.2.1"
+        },
+        "com.google.protobuf:protobuf-java": {
+            "locked": "3.13.0"
+        },
+        "com.netflix.conductor:conductor-annotations": {
+            "project": true
         },
         "junit:junit": {
             "locked": "4.13.2"
         },
-        "net.bytebuddy:byte-buddy": {
-            "locked": "1.11.22",
-            "transitive": [
-                "org.mockito:mockito-core"
-            ]
-        },
-        "net.bytebuddy:byte-buddy-agent": {
-            "locked": "1.11.22",
-            "transitive": [
-                "org.mockito:mockito-core"
-            ]
-        },
-        "net.minidev:accessors-smart": {
-            "locked": "2.4.8",
-            "transitive": [
-                "net.minidev:json-smart"
-            ]
-        },
-        "net.minidev:json-smart": {
-            "locked": "2.4.8",
-            "transitive": [
-                "com.jayway.jsonpath:json-path"
-            ]
-        },
-        "org.apache.bval:bval-jsr": {
-            "locked": "2.0.5"
-        },
-        "org.apache.commons:commons-lang3": {
-            "locked": "3.12.0"
-        },
-        "org.apache.logging.log4j:log4j-api": {
-            "locked": "2.17.1",
-            "transitive": [
-                "org.apache.logging.log4j:log4j-core",
-                "org.apache.logging.log4j:log4j-jul",
-                "org.apache.logging.log4j:log4j-slf4j-impl",
-                "org.apache.logging.log4j:log4j-web"
-            ]
-        },
-        "org.apache.logging.log4j:log4j-core": {
-            "locked": "2.17.1",
-            "transitive": [
-                "org.apache.logging.log4j:log4j-web",
-                "org.springframework.boot:spring-boot-starter-log4j2"
-            ]
-        },
-        "org.apache.logging.log4j:log4j-jul": {
-            "locked": "2.17.1",
-            "transitive": [
-                "org.springframework.boot:spring-boot-starter-log4j2"
-            ]
-        },
-        "org.apache.logging.log4j:log4j-slf4j-impl": {
-            "locked": "2.17.1",
-            "transitive": [
-                "org.springframework.boot:spring-boot-starter-log4j2"
-            ]
-        },
-        "org.apache.logging.log4j:log4j-web": {
-            "locked": "2.17.1"
-        },
-        "org.apache.tomcat.embed:tomcat-embed-el": {
-            "locked": "9.0.62",
-            "transitive": [
-                "org.springframework.boot:spring-boot-starter-validation"
-            ]
-        },
-        "org.apiguardian:apiguardian-api": {
-            "locked": "1.1.2",
-            "transitive": [
-                "org.junit.jupiter:junit-jupiter-api",
-                "org.junit.jupiter:junit-jupiter-params",
-                "org.junit.platform:junit-platform-commons"
-            ]
-        },
-        "org.assertj:assertj-core": {
-            "locked": "3.21.0",
-            "transitive": [
-                "org.springframework.boot:spring-boot-starter-test"
-            ]
-        },
-        "org.hamcrest:hamcrest": {
-            "locked": "2.2",
-            "transitive": [
-                "org.hamcrest:hamcrest-core",
-                "org.springframework.boot:spring-boot-starter-test"
-            ]
-        },
-        "org.hamcrest:hamcrest-core": {
-            "locked": "2.2",
-            "transitive": [
-                "junit:junit"
-            ]
-        },
-        "org.hibernate.validator:hibernate-validator": {
-            "locked": "6.2.3.Final",
-            "transitive": [
-                "org.springframework.boot:spring-boot-starter-validation"
-            ]
-        },
-        "org.jboss.logging:jboss-logging": {
-            "locked": "3.4.3.Final",
-            "transitive": [
-                "org.hibernate.validator:hibernate-validator"
-            ]
-        },
-        "org.junit.jupiter:junit-jupiter": {
-            "locked": "5.8.2",
-            "transitive": [
-                "org.springframework.boot:spring-boot-starter-test"
-            ]
-        },
-        "org.junit.jupiter:junit-jupiter-api": {
-            "locked": "5.8.2",
-            "transitive": [
-                "org.junit.jupiter:junit-jupiter",
-                "org.junit.jupiter:junit-jupiter-params"
-            ]
-        },
-        "org.junit.jupiter:junit-jupiter-params": {
-            "locked": "5.8.2",
-            "transitive": [
-                "org.junit.jupiter:junit-jupiter"
-            ]
-        },
-        "org.junit.platform:junit-platform-commons": {
-            "locked": "1.8.2",
-            "transitive": [
-                "org.junit.jupiter:junit-jupiter-api"
-            ]
-        },
-        "org.junit:junit-bom": {
-            "locked": "5.8.2",
-            "transitive": [
-                "org.junit.jupiter:junit-jupiter",
-                "org.junit.jupiter:junit-jupiter-api",
-                "org.junit.jupiter:junit-jupiter-params",
-                "org.junit.platform:junit-platform-commons"
-            ]
-        },
-        "org.mockito:mockito-core": {
-            "locked": "4.0.0",
-            "transitive": [
-                "org.mockito:mockito-junit-jupiter",
-                "org.springframework.boot:spring-boot-starter-test"
-            ]
-        },
-        "org.mockito:mockito-junit-jupiter": {
-            "locked": "4.0.0",
-            "transitive": [
-                "org.springframework.boot:spring-boot-starter-test"
-            ]
-        },
-        "org.opentest4j:opentest4j": {
-            "locked": "1.2.0",
-            "transitive": [
-                "org.junit.jupiter:junit-jupiter-api"
-            ]
-        },
-        "org.ow2.asm:asm": {
-            "locked": "9.1",
-            "transitive": [
-                "net.minidev:accessors-smart"
-            ]
-        },
-        "org.skyscreamer:jsonassert": {
-            "locked": "1.5.0",
-            "transitive": [
-                "org.springframework.boot:spring-boot-starter-test"
-            ]
-        },
-        "org.slf4j:jul-to-slf4j": {
-            "locked": "1.7.36",
-            "transitive": [
-                "org.springframework.boot:spring-boot-starter-log4j2",
-                "org.springframework.boot:spring-boot-starter-logging"
-            ]
-        },
-        "org.slf4j:slf4j-api": {
-            "locked": "1.7.36",
-            "transitive": [
-                "com.jayway.jsonpath:json-path",
-                "org.apache.logging.log4j:log4j-slf4j-impl",
-                "org.slf4j:jul-to-slf4j"
-            ]
-        },
-        "org.springframework.boot:spring-boot": {
-            "locked": "2.6.7",
-            "transitive": [
-                "org.springframework.boot:spring-boot-autoconfigure",
-                "org.springframework.boot:spring-boot-starter",
-                "org.springframework.boot:spring-boot-test",
-                "org.springframework.boot:spring-boot-test-autoconfigure"
-            ]
-        },
-        "org.springframework.boot:spring-boot-autoconfigure": {
-            "locked": "2.6.7",
-            "transitive": [
-                "org.springframework.boot:spring-boot-starter",
-                "org.springframework.boot:spring-boot-test-autoconfigure"
-            ]
-        },
-        "org.springframework.boot:spring-boot-starter": {
-            "locked": "2.6.7",
-            "transitive": [
-                "org.springframework.boot:spring-boot-starter-test",
-                "org.springframework.boot:spring-boot-starter-validation"
-            ]
+        "org.apache.bval:bval-jsr": {
+            "locked": "2.0.5"
+        },
+        "org.apache.commons:commons-lang3": {
+            "locked": "3.12.0"
+        },
+        "org.apache.logging.log4j:log4j-api": {
+            "locked": "2.17.1"
+        },
+        "org.apache.logging.log4j:log4j-core": {
+            "locked": "2.17.1"
+        },
+        "org.apache.logging.log4j:log4j-jul": {
+            "locked": "2.17.1"
+        },
+        "org.apache.logging.log4j:log4j-slf4j-impl": {
+            "locked": "2.17.1"
+        },
+        "org.apache.logging.log4j:log4j-web": {
+            "locked": "2.17.1"
         },
         "org.springframework.boot:spring-boot-starter-log4j2": {
             "locked": "2.6.7"
         },
-        "org.springframework.boot:spring-boot-starter-logging": {
-            "locked": "2.6.7",
-            "transitive": [
-                "org.springframework.boot:spring-boot-starter"
-            ]
-        },
         "org.springframework.boot:spring-boot-starter-test": {
             "locked": "2.6.7"
         },
         "org.springframework.boot:spring-boot-starter-validation": {
             "locked": "2.6.7"
-        },
-        "org.springframework.boot:spring-boot-test": {
-            "locked": "2.6.7",
-            "transitive": [
-                "org.springframework.boot:spring-boot-starter-test",
-                "org.springframework.boot:spring-boot-test-autoconfigure"
-            ]
-        },
-        "org.springframework.boot:spring-boot-test-autoconfigure": {
-            "locked": "2.6.7",
-            "transitive": [
-                "org.springframework.boot:spring-boot-starter-test"
-            ]
-        },
-        "org.springframework:spring-aop": {
-            "locked": "5.3.19",
-            "transitive": [
-                "org.springframework:spring-context"
-            ]
-        },
-        "org.springframework:spring-beans": {
-            "locked": "5.3.19",
-            "transitive": [
-                "org.springframework:spring-aop",
-                "org.springframework:spring-context"
-            ]
-        },
-        "org.springframework:spring-context": {
-            "locked": "5.3.19",
-            "transitive": [
-                "org.springframework.boot:spring-boot"
-            ]
-        },
-        "org.springframework:spring-core": {
-            "locked": "5.3.19",
-            "transitive": [
-                "org.springframework.boot:spring-boot",
-                "org.springframework.boot:spring-boot-starter",
-                "org.springframework.boot:spring-boot-starter-test",
-                "org.springframework:spring-aop",
-                "org.springframework:spring-beans",
-                "org.springframework:spring-context",
-                "org.springframework:spring-expression",
-                "org.springframework:spring-test"
-            ]
-        },
-        "org.springframework:spring-expression": {
-            "locked": "5.3.19",
-            "transitive": [
-                "org.springframework:spring-context"
-            ]
-        },
-        "org.springframework:spring-jcl": {
-            "locked": "5.3.19",
-            "transitive": [
-                "org.springframework:spring-core"
-            ]
-        },
-        "org.springframework:spring-test": {
-            "locked": "5.3.19",
-            "transitive": [
-                "org.springframework.boot:spring-boot-starter-test"
-            ]
-        },
-        "org.xmlunit:xmlunit-core": {
-            "locked": "2.8.4",
-            "transitive": [
-                "org.springframework.boot:spring-boot-starter-test"
-            ]
-        },
-        "org.yaml:snakeyaml": {
-            "locked": "1.29",
-            "transitive": [
-                "org.springframework.boot:spring-boot-starter"
-            ]
         }
     },
     "testRuntimeClasspath": {
-        "com.fasterxml.jackson.core:jackson-annotations": {
-            "locked": "2.13.2",
-            "transitive": [
-                "com.fasterxml.jackson.core:jackson-databind"
-            ]
-        },
-        "com.fasterxml.jackson.core:jackson-core": {
-            "locked": "2.13.2",
-            "transitive": [
-                "com.fasterxml.jackson.core:jackson-databind"
-            ]
-        },
-        "com.fasterxml.jackson.core:jackson-databind": {
-            "locked": "2.13.2.1"
-        },
-        "com.fasterxml.jackson:jackson-bom": {
-            "locked": "2.13.2.1",
-            "transitive": [
-                "com.fasterxml.jackson.core:jackson-annotations",
-                "com.fasterxml.jackson.core:jackson-core",
-                "com.fasterxml.jackson.core:jackson-databind"
-            ]
-        },
-        "com.fasterxml:classmate": {
-            "locked": "1.5.1",
-            "transitive": [
-                "org.hibernate.validator:hibernate-validator"
-            ]
-        },
-        "com.google.protobuf:protobuf-java": {
-            "locked": "3.13.0"
-        },
-        "com.jayway.jsonpath:json-path": {
-            "locked": "2.6.0",
-            "transitive": [
-                "org.springframework.boot:spring-boot-starter-test"
-            ]
-        },
-        "com.netflix.conductor:conductor-annotations": {
-            "project": true
-        },
-        "com.vaadin.external.google:android-json": {
-            "locked": "0.0.20131108.vaadin1",
-            "transitive": [
-                "org.skyscreamer:jsonassert"
-            ]
-        },
-        "jakarta.activation:jakarta.activation-api": {
-            "locked": "1.2.2",
-            "transitive": [
-                "jakarta.xml.bind:jakarta.xml.bind-api"
-            ]
-        },
-        "jakarta.annotation:jakarta.annotation-api": {
-            "locked": "1.3.5",
-            "transitive": [
-                "org.springframework.boot:spring-boot-starter"
-            ]
-        },
-        "jakarta.validation:jakarta.validation-api": {
-            "locked": "2.0.2",
-            "transitive": [
-                "org.hibernate.validator:hibernate-validator"
-            ]
-        },
-        "jakarta.xml.bind:jakarta.xml.bind-api": {
-            "locked": "2.3.3",
-            "transitive": [
-                "org.springframework.boot:spring-boot-starter-test"
-            ]
+        "com.fasterxml.jackson.core:jackson-core": {
+            "locked": "2.13.2"
+        },
+        "com.fasterxml.jackson.core:jackson-databind": {
+            "locked": "2.13.2.1"
+        },
+        "com.google.protobuf:protobuf-java": {
+            "locked": "3.13.0"
+        },
+        "com.netflix.conductor:conductor-annotations": {
+            "project": true
         },
         "junit:junit": {
             "locked": "4.13.2"
         },
-        "net.bytebuddy:byte-buddy": {
-            "locked": "1.11.22",
-            "transitive": [
-                "org.mockito:mockito-core"
-            ]
-        },
-        "net.bytebuddy:byte-buddy-agent": {
-            "locked": "1.11.22",
-            "transitive": [
-                "org.mockito:mockito-core"
-            ]
-        },
-        "net.minidev:accessors-smart": {
-            "locked": "2.4.8",
-            "transitive": [
-                "net.minidev:json-smart"
-            ]
-        },
-        "net.minidev:json-smart": {
-            "locked": "2.4.8",
-            "transitive": [
-                "com.jayway.jsonpath:json-path"
-            ]
-        },
-        "org.apache.bval:bval-jsr": {
-            "locked": "2.0.5"
-        },
-        "org.apache.commons:commons-lang3": {
-            "locked": "3.12.0"
-        },
-        "org.apache.logging.log4j:log4j-api": {
-            "locked": "2.17.1",
-            "transitive": [
-                "com.netflix.conductor:conductor-annotations",
-                "org.apache.logging.log4j:log4j-core",
-                "org.apache.logging.log4j:log4j-jul",
-                "org.apache.logging.log4j:log4j-slf4j-impl",
-                "org.apache.logging.log4j:log4j-web"
-            ]
-        },
-        "org.apache.logging.log4j:log4j-core": {
-            "locked": "2.17.1",
-            "transitive": [
-                "com.netflix.conductor:conductor-annotations",
-                "org.apache.logging.log4j:log4j-slf4j-impl",
-                "org.apache.logging.log4j:log4j-web",
-                "org.springframework.boot:spring-boot-starter-log4j2"
-            ]
-        },
-        "org.apache.logging.log4j:log4j-jul": {
-            "locked": "2.17.1",
-            "transitive": [
-                "com.netflix.conductor:conductor-annotations",
-                "org.springframework.boot:spring-boot-starter-log4j2"
-            ]
-        },
-        "org.apache.logging.log4j:log4j-slf4j-impl": {
-            "locked": "2.17.1",
-            "transitive": [
-                "com.netflix.conductor:conductor-annotations",
-                "org.springframework.boot:spring-boot-starter-log4j2"
-            ]
-        },
-        "org.apache.logging.log4j:log4j-web": {
-            "locked": "2.17.1",
-            "transitive": [
-                "com.netflix.conductor:conductor-annotations"
-            ]
-        },
-        "org.apache.tomcat.embed:tomcat-embed-el": {
-            "locked": "9.0.62",
-            "transitive": [
-                "org.springframework.boot:spring-boot-starter-validation"
-            ]
-        },
-        "org.assertj:assertj-core": {
-            "locked": "3.21.0",
-            "transitive": [
-                "org.springframework.boot:spring-boot-starter-test"
-            ]
-        },
-        "org.hamcrest:hamcrest": {
-            "locked": "2.2",
-            "transitive": [
-                "org.hamcrest:hamcrest-core",
-                "org.springframework.boot:spring-boot-starter-test"
-            ]
-        },
-        "org.hamcrest:hamcrest-core": {
-            "locked": "2.2",
-            "transitive": [
-                "junit:junit"
-            ]
-        },
-        "org.hibernate.validator:hibernate-validator": {
-            "locked": "6.2.3.Final",
-            "transitive": [
-                "org.springframework.boot:spring-boot-starter-validation"
-            ]
-        },
-        "org.jboss.logging:jboss-logging": {
-            "locked": "3.4.3.Final",
-            "transitive": [
-                "org.hibernate.validator:hibernate-validator"
-            ]
-        },
-        "org.junit.jupiter:junit-jupiter": {
-            "locked": "5.8.2",
-            "transitive": [
-                "org.springframework.boot:spring-boot-starter-test"
-            ]
-        },
-        "org.junit.jupiter:junit-jupiter-api": {
-            "locked": "5.8.2",
-            "transitive": [
-                "org.junit.jupiter:junit-jupiter",
-                "org.junit.jupiter:junit-jupiter-engine",
-                "org.junit.jupiter:junit-jupiter-params",
-                "org.mockito:mockito-junit-jupiter"
-            ]
-        },
-        "org.junit.jupiter:junit-jupiter-engine": {
-            "locked": "5.8.2",
-            "transitive": [
-                "org.junit.jupiter:junit-jupiter"
-            ]
-        },
-        "org.junit.jupiter:junit-jupiter-params": {
-            "locked": "5.8.2",
-            "transitive": [
-                "org.junit.jupiter:junit-jupiter"
-            ]
-        },
-        "org.junit.platform:junit-platform-commons": {
-            "locked": "1.8.2",
-            "transitive": [
-                "org.junit.jupiter:junit-jupiter-api",
-                "org.junit.platform:junit-platform-engine"
-            ]
-        },
-        "org.junit.platform:junit-platform-engine": {
-            "locked": "1.8.2",
-            "transitive": [
-                "org.junit.jupiter:junit-jupiter-engine"
-            ]
-        },
-        "org.junit:junit-bom": {
-            "locked": "5.8.2",
-            "transitive": [
-                "org.junit.jupiter:junit-jupiter",
-                "org.junit.jupiter:junit-jupiter-api",
-                "org.junit.jupiter:junit-jupiter-engine",
-                "org.junit.jupiter:junit-jupiter-params",
-                "org.junit.platform:junit-platform-commons",
-                "org.junit.platform:junit-platform-engine"
-            ]
-        },
-        "org.mockito:mockito-core": {
-            "locked": "4.0.0",
-            "transitive": [
-                "org.mockito:mockito-junit-jupiter",
-                "org.springframework.boot:spring-boot-starter-test"
-            ]
-        },
-        "org.mockito:mockito-junit-jupiter": {
-            "locked": "4.0.0",
-            "transitive": [
-                "org.springframework.boot:spring-boot-starter-test"
-            ]
-        },
-        "org.objenesis:objenesis": {
-            "locked": "3.2",
-            "transitive": [
-                "org.mockito:mockito-core"
-            ]
-        },
-        "org.opentest4j:opentest4j": {
-            "locked": "1.2.0",
-            "transitive": [
-                "org.junit.jupiter:junit-jupiter-api",
-                "org.junit.platform:junit-platform-engine"
-            ]
-        },
-        "org.ow2.asm:asm": {
-            "locked": "9.1",
-            "transitive": [
-                "net.minidev:accessors-smart"
-            ]
-        },
-        "org.skyscreamer:jsonassert": {
-            "locked": "1.5.0",
-            "transitive": [
-                "org.springframework.boot:spring-boot-starter-test"
-            ]
-        },
-        "org.slf4j:jul-to-slf4j": {
-            "locked": "1.7.36",
-            "transitive": [
-                "org.springframework.boot:spring-boot-starter-log4j2",
-                "org.springframework.boot:spring-boot-starter-logging"
-            ]
-        },
-        "org.slf4j:slf4j-api": {
-            "locked": "1.7.36",
-            "transitive": [
-                "com.jayway.jsonpath:json-path",
-                "org.apache.logging.log4j:log4j-slf4j-impl",
-                "org.slf4j:jul-to-slf4j"
-            ]
-        },
-        "org.springframework.boot:spring-boot": {
-            "locked": "2.6.7",
-            "transitive": [
-                "org.springframework.boot:spring-boot-autoconfigure",
-                "org.springframework.boot:spring-boot-starter",
-                "org.springframework.boot:spring-boot-test",
-                "org.springframework.boot:spring-boot-test-autoconfigure"
-            ]
-        },
-        "org.springframework.boot:spring-boot-autoconfigure": {
-            "locked": "2.6.7",
-            "transitive": [
-                "org.springframework.boot:spring-boot-starter",
-                "org.springframework.boot:spring-boot-test-autoconfigure"
-            ]
-        },
-        "org.springframework.boot:spring-boot-starter": {
-            "locked": "2.6.7",
-            "transitive": [
-                "org.springframework.boot:spring-boot-starter-test",
-                "org.springframework.boot:spring-boot-starter-validation"
-            ]
+        "org.apache.bval:bval-jsr": {
+            "locked": "2.0.5"
+        },
+        "org.apache.commons:commons-lang3": {
+            "locked": "3.12.0"
+        },
+        "org.apache.logging.log4j:log4j-api": {
+            "firstLevelTransitive": [
+                "com.netflix.conductor:conductor-annotations"
+            ],
+            "locked": "2.17.1"
+        },
+        "org.apache.logging.log4j:log4j-core": {
+            "firstLevelTransitive": [
+                "com.netflix.conductor:conductor-annotations"
+            ],
+            "locked": "2.17.1"
+        },
+        "org.apache.logging.log4j:log4j-jul": {
+            "firstLevelTransitive": [
+                "com.netflix.conductor:conductor-annotations"
+            ],
+            "locked": "2.17.1"
+        },
+        "org.apache.logging.log4j:log4j-slf4j-impl": {
+            "firstLevelTransitive": [
+                "com.netflix.conductor:conductor-annotations"
+            ],
+            "locked": "2.17.1"
+        },
+        "org.apache.logging.log4j:log4j-web": {
+            "firstLevelTransitive": [
+                "com.netflix.conductor:conductor-annotations"
+            ],
+            "locked": "2.17.1"
         },
         "org.springframework.boot:spring-boot-starter-log4j2": {
             "locked": "2.6.7"
         },
-        "org.springframework.boot:spring-boot-starter-logging": {
-            "locked": "2.6.7",
-            "transitive": [
-                "org.springframework.boot:spring-boot-starter"
-            ]
-        },
         "org.springframework.boot:spring-boot-starter-test": {
             "locked": "2.6.7"
         },
         "org.springframework.boot:spring-boot-starter-validation": {
             "locked": "2.6.7"
-        },
-        "org.springframework.boot:spring-boot-test": {
-            "locked": "2.6.7",
-            "transitive": [
-                "org.springframework.boot:spring-boot-starter-test",
-                "org.springframework.boot:spring-boot-test-autoconfigure"
-            ]
-        },
-        "org.springframework.boot:spring-boot-test-autoconfigure": {
-            "locked": "2.6.7",
-            "transitive": [
-                "org.springframework.boot:spring-boot-starter-test"
-            ]
-        },
-        "org.springframework:spring-aop": {
-            "locked": "5.3.19",
-            "transitive": [
-                "org.springframework:spring-context"
-            ]
-        },
-        "org.springframework:spring-beans": {
-            "locked": "5.3.19",
-            "transitive": [
-                "org.springframework:spring-aop",
-                "org.springframework:spring-context"
-            ]
-        },
-        "org.springframework:spring-context": {
-            "locked": "5.3.19",
-            "transitive": [
-                "org.springframework.boot:spring-boot"
-            ]
-        },
-        "org.springframework:spring-core": {
-            "locked": "5.3.19",
-            "transitive": [
-                "org.springframework.boot:spring-boot",
-                "org.springframework.boot:spring-boot-starter",
-                "org.springframework.boot:spring-boot-starter-test",
-                "org.springframework:spring-aop",
-                "org.springframework:spring-beans",
-                "org.springframework:spring-context",
-                "org.springframework:spring-expression",
-                "org.springframework:spring-test"
-            ]
-        },
-        "org.springframework:spring-expression": {
-            "locked": "5.3.19",
-            "transitive": [
-                "org.springframework:spring-context"
-            ]
-        },
-        "org.springframework:spring-jcl": {
-            "locked": "5.3.19",
-            "transitive": [
-                "org.springframework:spring-core"
-            ]
-        },
-        "org.springframework:spring-test": {
-            "locked": "5.3.19",
-            "transitive": [
-                "org.springframework.boot:spring-boot-starter-test"
-            ]
-        },
-        "org.xmlunit:xmlunit-core": {
-            "locked": "2.8.4",
-            "transitive": [
-                "org.springframework.boot:spring-boot-starter-test"
-            ]
-        },
-        "org.yaml:snakeyaml": {
-            "locked": "1.29",
-            "transitive": [
-                "org.springframework.boot:spring-boot-starter"
-            ]
         }
     }
 }