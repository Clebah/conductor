{
    "annotationProcessor": {
        "org.springframework.boot:spring-boot-configuration-processor": {
            "locked": "2.6.6"
        }
    },
    "compileClasspath": {
        "com.amazonaws:aws-java-sdk-core": {
            "locked": "1.11.86"
        },
        "com.fasterxml.jackson.datatype:jackson-datatype-jsr310": {
            "locked": "2.13.2"
        },
        "com.fasterxml.jackson.jaxrs:jackson-jaxrs-json-provider": {
<<<<<<< HEAD
            "locked": "2.13.2"
        },
        "com.google.guava:guava": {
            "locked": "30.0-jre"
=======
            "locked": "2.11.4"
        },
        "com.fasterxml.jackson.module:jackson-module-jaxb-annotations": {
            "locked": "2.11.4",
            "transitive": [
                "com.fasterxml.jackson.jaxrs:jackson-jaxrs-json-provider"
            ]
        },
        "com.github.andrewoma.dexx:dexx-collections": {
            "locked": "0.2",
            "transitive": [
                "com.github.vlsi.compactmap:compactmap"
            ]
        },
        "com.github.vlsi.compactmap:compactmap": {
            "locked": "2.0",
            "transitive": [
                "com.netflix.eureka:eureka-client"
            ]
        },
        "com.google.code.findbugs:jsr305": {
            "locked": "3.0.2",
            "transitive": [
                "com.netflix.eureka:eureka-client"
            ]
        },
        "com.google.guava:guava": {
            "locked": "19.0",
            "transitive": [
                "com.google.inject:guice",
                "com.netflix.servo:servo-core"
            ]
        },
        "com.google.inject:guice": {
            "locked": "4.1.0",
            "transitive": [
                "com.netflix.eureka:eureka-client"
            ]
        },
        "com.netflix.archaius:archaius-core": {
            "locked": "0.7.6",
            "transitive": [
                "com.netflix.eureka:eureka-client"
            ]
>>>>>>> bc9df66c
        },
        "com.netflix.conductor:conductor-common": {
            "project": true
        },
        "com.netflix.eureka:eureka-client": {
            "locked": "1.10.10"
        },
        "com.netflix.spectator:spectator-api": {
            "locked": "0.122.0"
        },
        "com.sun.jersey:jersey-client": {
            "locked": "1.19.4"
        },
        "commons-io:commons-io": {
            "locked": "2.7"
        },
        "org.apache.commons:commons-lang3": {
            "locked": "3.12.0"
        },
        "org.apache.logging.log4j:log4j-api": {
            "locked": "2.17.1"
        },
        "org.apache.logging.log4j:log4j-core": {
            "locked": "2.17.1"
        },
        "org.apache.logging.log4j:log4j-jul": {
            "locked": "2.17.1"
        },
        "org.apache.logging.log4j:log4j-slf4j-impl": {
            "locked": "2.17.1"
        },
        "org.apache.logging.log4j:log4j-web": {
            "locked": "2.17.1"
        },
        "org.slf4j:slf4j-api": {
            "locked": "1.7.36"
        }
    },
    "pmd": {
        "net.sourceforge.pmd:pmd-java": {
            "locked": "6.39.0"
        }
    },
    "runtimeClasspath": {
        "com.amazonaws:aws-java-sdk-core": {
            "locked": "1.11.86"
        },
        "com.fasterxml.jackson.core:jackson-core": {
            "firstLevelTransitive": [
                "com.netflix.conductor:conductor-common"
            ],
            "locked": "2.13.2"
        },
        "com.fasterxml.jackson.core:jackson-databind": {
            "firstLevelTransitive": [
                "com.netflix.conductor:conductor-common"
            ],
            "locked": "2.13.2.2"
        },
        "com.fasterxml.jackson.datatype:jackson-datatype-jsr310": {
            "locked": "2.13.2"
        },
        "com.fasterxml.jackson.jaxrs:jackson-jaxrs-json-provider": {
            "locked": "2.13.2"
        },
<<<<<<< HEAD
        "com.github.rholder:guava-retrying": {
            "firstLevelTransitive": [
                "com.netflix.conductor:conductor-common"
            ],
            "locked": "2.0.0"
        },
        "com.google.guava:guava": {
            "locked": "30.0-jre"
=======
        "com.github.vlsi.compactmap:compactmap": {
            "locked": "2.0",
            "transitive": [
                "com.netflix.eureka:eureka-client"
            ]
        },
        "com.google.code.findbugs:jsr305": {
            "locked": "3.0.2",
            "transitive": [
                "com.netflix.archaius:archaius-core",
                "com.netflix.eureka:eureka-client",
                "com.netflix.netflix-commons:netflix-infix"
            ]
        },
        "com.google.code.gson:gson": {
            "locked": "2.8.7",
            "transitive": [
                "com.netflix.netflix-commons:netflix-infix"
            ]
        },
        "com.google.guava:guava": {
            "locked": "19.0",
            "transitive": [
                "com.google.inject:guice",
                "com.netflix.archaius:archaius-core",
                "com.netflix.netflix-commons:netflix-infix",
                "com.netflix.servo:servo-core"
            ]
        },
        "com.google.inject:guice": {
            "locked": "4.1.0",
            "transitive": [
                "com.netflix.eureka:eureka-client"
            ]
>>>>>>> bc9df66c
        },
        "com.google.protobuf:protobuf-java": {
            "firstLevelTransitive": [
                "com.netflix.conductor:conductor-common"
            ],
            "locked": "3.13.0"
        },
        "com.netflix.conductor:conductor-annotations": {
            "firstLevelTransitive": [
                "com.netflix.conductor:conductor-common"
            ],
            "project": true
        },
        "com.netflix.conductor:conductor-common": {
            "project": true
        },
        "com.netflix.eureka:eureka-client": {
            "locked": "1.10.10"
        },
        "com.netflix.spectator:spectator-api": {
            "locked": "0.122.0"
        },
        "com.sun.jersey:jersey-client": {
            "locked": "1.19.4"
        },
        "commons-io:commons-io": {
            "locked": "2.7"
        },
        "org.apache.bval:bval-jsr": {
            "firstLevelTransitive": [
                "com.netflix.conductor:conductor-common"
            ],
            "locked": "2.0.5"
        },
        "org.apache.commons:commons-lang3": {
            "firstLevelTransitive": [
                "com.netflix.conductor:conductor-common"
            ],
            "locked": "3.12.0"
        },
        "org.apache.logging.log4j:log4j-api": {
            "firstLevelTransitive": [
                "com.netflix.conductor:conductor-annotations",
                "com.netflix.conductor:conductor-common"
            ],
            "locked": "2.17.1"
        },
        "org.apache.logging.log4j:log4j-core": {
            "firstLevelTransitive": [
                "com.netflix.conductor:conductor-annotations",
                "com.netflix.conductor:conductor-common"
            ],
            "locked": "2.17.1"
        },
        "org.apache.logging.log4j:log4j-jul": {
            "firstLevelTransitive": [
                "com.netflix.conductor:conductor-annotations",
                "com.netflix.conductor:conductor-common"
            ],
            "locked": "2.17.1"
        },
        "org.apache.logging.log4j:log4j-slf4j-impl": {
            "firstLevelTransitive": [
                "com.netflix.conductor:conductor-annotations",
                "com.netflix.conductor:conductor-common"
            ],
            "locked": "2.17.1"
        },
        "org.apache.logging.log4j:log4j-web": {
            "firstLevelTransitive": [
                "com.netflix.conductor:conductor-annotations",
                "com.netflix.conductor:conductor-common"
<<<<<<< HEAD
            ],
            "locked": "2.17.1"
=======
            ]
        },
        "org.codehaus.jettison:jettison": {
            "locked": "1.4.0",
            "transitive": [
                "com.netflix.eureka:eureka-client"
            ]
>>>>>>> bc9df66c
        },
        "org.slf4j:slf4j-api": {
            "locked": "1.7.36"
        }
    },
    "spotbugs": {
        "com.github.spotbugs:spotbugs": {
            "locked": "4.4.1"
        }
    },
    "spotbugsSlf4j": {
        "org.slf4j:slf4j-simple": {
            "locked": "1.8.0-beta4"
        }
    },
    "testCompileClasspath": {
        "com.amazonaws:aws-java-sdk-core": {
            "locked": "1.11.86"
        },
        "com.fasterxml.jackson.datatype:jackson-datatype-jsr310": {
            "locked": "2.13.2"
        },
        "com.fasterxml.jackson.jaxrs:jackson-jaxrs-json-provider": {
<<<<<<< HEAD
            "locked": "2.13.2"
        },
        "com.google.guava:guava": {
            "locked": "30.0-jre"
=======
            "locked": "2.11.4"
        },
        "com.fasterxml.jackson.module:jackson-module-jaxb-annotations": {
            "locked": "2.11.4",
            "transitive": [
                "com.fasterxml.jackson.jaxrs:jackson-jaxrs-json-provider"
            ]
        },
        "com.github.andrewoma.dexx:dexx-collections": {
            "locked": "0.2",
            "transitive": [
                "com.github.vlsi.compactmap:compactmap"
            ]
        },
        "com.github.vlsi.compactmap:compactmap": {
            "locked": "2.0",
            "transitive": [
                "com.netflix.eureka:eureka-client"
            ]
        },
        "com.google.code.findbugs:jsr305": {
            "locked": "3.0.2",
            "transitive": [
                "com.netflix.eureka:eureka-client"
            ]
        },
        "com.google.guava:guava": {
            "locked": "19.0",
            "transitive": [
                "com.google.inject:guice",
                "com.netflix.servo:servo-core"
            ]
        },
        "com.google.inject:guice": {
            "locked": "4.1.0",
            "transitive": [
                "com.netflix.eureka:eureka-client"
            ]
        },
        "com.jayway.jsonpath:json-path": {
            "locked": "2.4.0",
            "transitive": [
                "org.springframework.boot:spring-boot-starter-test"
            ]
        },
        "com.netflix.archaius:archaius-core": {
            "locked": "0.7.6",
            "transitive": [
                "com.netflix.eureka:eureka-client"
            ]
>>>>>>> bc9df66c
        },
        "com.netflix.conductor:conductor-common": {
            "project": true
        },
        "com.netflix.eureka:eureka-client": {
            "locked": "1.10.10"
        },
        "com.netflix.spectator:spectator-api": {
            "locked": "0.122.0"
        },
        "com.sun.jersey:jersey-client": {
            "locked": "1.19.4"
        },
        "commons-io:commons-io": {
            "locked": "2.7"
        },
        "junit:junit": {
            "locked": "4.13.2"
        },
        "org.apache.commons:commons-lang3": {
            "locked": "3.12.0"
        },
        "org.apache.logging.log4j:log4j-api": {
            "locked": "2.17.1"
        },
        "org.apache.logging.log4j:log4j-core": {
            "locked": "2.17.1"
        },
        "org.apache.logging.log4j:log4j-jul": {
            "locked": "2.17.1"
        },
        "org.apache.logging.log4j:log4j-slf4j-impl": {
            "locked": "2.17.1"
        },
        "org.apache.logging.log4j:log4j-web": {
            "locked": "2.17.1"
        },
<<<<<<< HEAD
=======
        "org.apiguardian:apiguardian-api": {
            "locked": "1.1.0",
            "transitive": [
                "org.junit.jupiter:junit-jupiter-api",
                "org.junit.jupiter:junit-jupiter-params",
                "org.junit.platform:junit-platform-commons",
                "org.junit.platform:junit-platform-engine",
                "org.junit.vintage:junit-vintage-engine"
            ]
        },
        "org.assertj:assertj-core": {
            "locked": "3.16.1",
            "transitive": [
                "org.springframework.boot:spring-boot-starter-test"
            ]
        },
        "org.hamcrest:hamcrest": {
            "locked": "2.2",
            "transitive": [
                "org.hamcrest:hamcrest-core",
                "org.springframework.boot:spring-boot-starter-test"
            ]
        },
        "org.hamcrest:hamcrest-core": {
            "locked": "2.2",
            "transitive": [
                "org.powermock:powermock-module-junit4",
                "org.powermock:powermock-module-junit4-common"
            ]
        },
        "org.javassist:javassist": {
            "locked": "3.27.0-GA",
            "transitive": [
                "org.powermock:powermock-core"
            ]
        },
        "org.junit.jupiter:junit-jupiter": {
            "locked": "5.6.3",
            "transitive": [
                "org.springframework.boot:spring-boot-starter-test"
            ]
        },
        "org.junit.jupiter:junit-jupiter-api": {
            "locked": "5.6.3",
            "transitive": [
                "org.junit.jupiter:junit-jupiter",
                "org.junit.jupiter:junit-jupiter-params"
            ]
        },
        "org.junit.jupiter:junit-jupiter-params": {
            "locked": "5.6.3",
            "transitive": [
                "org.junit.jupiter:junit-jupiter"
            ]
        },
        "org.junit.platform:junit-platform-commons": {
            "locked": "1.6.3",
            "transitive": [
                "org.junit.jupiter:junit-jupiter-api",
                "org.junit.platform:junit-platform-engine"
            ]
        },
        "org.junit.platform:junit-platform-engine": {
            "locked": "1.6.3",
            "transitive": [
                "org.junit.vintage:junit-vintage-engine"
            ]
        },
        "org.junit.vintage:junit-vintage-engine": {
            "locked": "5.6.3",
            "transitive": [
                "org.springframework.boot:spring-boot-starter-test"
            ]
        },
        "org.junit:junit-bom": {
            "locked": "5.6.3",
            "transitive": [
                "org.junit.jupiter:junit-jupiter",
                "org.junit.jupiter:junit-jupiter-api",
                "org.junit.jupiter:junit-jupiter-params",
                "org.junit.platform:junit-platform-commons",
                "org.junit.platform:junit-platform-engine",
                "org.junit.vintage:junit-vintage-engine"
            ]
        },
        "org.mockito:mockito-core": {
            "locked": "3.3.3",
            "transitive": [
                "org.mockito:mockito-junit-jupiter",
                "org.powermock:powermock-api-mockito2",
                "org.springframework.boot:spring-boot-starter-test"
            ]
        },
        "org.mockito:mockito-junit-jupiter": {
            "locked": "3.3.3",
            "transitive": [
                "org.springframework.boot:spring-boot-starter-test"
            ]
        },
        "org.objenesis:objenesis": {
            "locked": "3.0.1",
            "transitive": [
                "org.mockito:mockito-core",
                "org.powermock:powermock-reflect"
            ]
        },
        "org.opentest4j:opentest4j": {
            "locked": "1.2.0",
            "transitive": [
                "org.junit.jupiter:junit-jupiter-api",
                "org.junit.platform:junit-platform-engine"
            ]
        },
        "org.ow2.asm:asm": {
            "locked": "5.0.4",
            "transitive": [
                "net.minidev:accessors-smart"
            ]
        },
>>>>>>> bc9df66c
        "org.powermock:powermock-api-mockito2": {
            "locked": "2.0.9"
        },
        "org.powermock:powermock-module-junit4": {
            "locked": "2.0.9"
        },
        "org.slf4j:slf4j-api": {
            "locked": "1.7.36"
        },
        "org.springframework.boot:spring-boot-starter-log4j2": {
            "locked": "2.6.6"
        },
        "org.springframework.boot:spring-boot-starter-test": {
            "locked": "2.6.6"
        }
    },
    "testRuntimeClasspath": {
        "com.amazonaws:aws-java-sdk-core": {
            "locked": "1.11.86"
        },
        "com.fasterxml.jackson.core:jackson-core": {
            "firstLevelTransitive": [
                "com.netflix.conductor:conductor-common"
            ],
            "locked": "2.13.2"
        },
        "com.fasterxml.jackson.core:jackson-databind": {
            "firstLevelTransitive": [
                "com.netflix.conductor:conductor-common"
            ],
            "locked": "2.13.2.2"
        },
        "com.fasterxml.jackson.datatype:jackson-datatype-jsr310": {
            "locked": "2.13.2"
        },
        "com.fasterxml.jackson.jaxrs:jackson-jaxrs-json-provider": {
            "locked": "2.13.2"
        },
<<<<<<< HEAD
        "com.github.rholder:guava-retrying": {
            "firstLevelTransitive": [
                "com.netflix.conductor:conductor-common"
            ],
            "locked": "2.0.0"
        },
        "com.google.guava:guava": {
            "locked": "30.0-jre"
=======
        "com.github.vlsi.compactmap:compactmap": {
            "locked": "2.0",
            "transitive": [
                "com.netflix.eureka:eureka-client"
            ]
        },
        "com.google.code.findbugs:jsr305": {
            "locked": "3.0.2",
            "transitive": [
                "com.netflix.archaius:archaius-core",
                "com.netflix.eureka:eureka-client",
                "com.netflix.netflix-commons:netflix-infix"
            ]
        },
        "com.google.code.gson:gson": {
            "locked": "2.8.7",
            "transitive": [
                "com.netflix.netflix-commons:netflix-infix"
            ]
        },
        "com.google.guava:guava": {
            "locked": "19.0",
            "transitive": [
                "com.google.inject:guice",
                "com.netflix.archaius:archaius-core",
                "com.netflix.netflix-commons:netflix-infix",
                "com.netflix.servo:servo-core"
            ]
        },
        "com.google.inject:guice": {
            "locked": "4.1.0",
            "transitive": [
                "com.netflix.eureka:eureka-client"
            ]
>>>>>>> bc9df66c
        },
        "com.google.protobuf:protobuf-java": {
            "firstLevelTransitive": [
                "com.netflix.conductor:conductor-common"
            ],
            "locked": "3.13.0"
        },
        "com.netflix.conductor:conductor-annotations": {
            "firstLevelTransitive": [
                "com.netflix.conductor:conductor-common"
            ],
            "project": true
        },
        "com.netflix.conductor:conductor-common": {
            "project": true
        },
        "com.netflix.eureka:eureka-client": {
            "locked": "1.10.10"
        },
        "com.netflix.spectator:spectator-api": {
            "locked": "0.122.0"
        },
        "com.sun.jersey:jersey-client": {
            "locked": "1.19.4"
        },
        "commons-io:commons-io": {
            "locked": "2.7"
        },
        "junit:junit": {
            "locked": "4.13.2"
        },
        "org.apache.bval:bval-jsr": {
            "firstLevelTransitive": [
                "com.netflix.conductor:conductor-common"
            ],
            "locked": "2.0.5"
        },
        "org.apache.commons:commons-lang3": {
            "firstLevelTransitive": [
                "com.netflix.conductor:conductor-common"
            ],
            "locked": "3.12.0"
        },
        "org.apache.logging.log4j:log4j-api": {
            "firstLevelTransitive": [
                "com.netflix.conductor:conductor-annotations",
                "com.netflix.conductor:conductor-common"
            ],
            "locked": "2.17.1"
        },
        "org.apache.logging.log4j:log4j-core": {
            "firstLevelTransitive": [
                "com.netflix.conductor:conductor-annotations",
                "com.netflix.conductor:conductor-common"
            ],
            "locked": "2.17.1"
        },
        "org.apache.logging.log4j:log4j-jul": {
            "firstLevelTransitive": [
                "com.netflix.conductor:conductor-annotations",
                "com.netflix.conductor:conductor-common"
            ],
            "locked": "2.17.1"
        },
        "org.apache.logging.log4j:log4j-slf4j-impl": {
            "firstLevelTransitive": [
                "com.netflix.conductor:conductor-annotations",
                "com.netflix.conductor:conductor-common"
            ],
            "locked": "2.17.1"
        },
        "org.apache.logging.log4j:log4j-web": {
            "firstLevelTransitive": [
                "com.netflix.conductor:conductor-annotations",
                "com.netflix.conductor:conductor-common"
<<<<<<< HEAD
            ],
            "locked": "2.17.1"
=======
            ]
        },
        "org.apiguardian:apiguardian-api": {
            "locked": "1.1.0",
            "transitive": [
                "org.junit.jupiter:junit-jupiter-api",
                "org.junit.jupiter:junit-jupiter-engine",
                "org.junit.jupiter:junit-jupiter-params",
                "org.junit.platform:junit-platform-commons",
                "org.junit.platform:junit-platform-engine",
                "org.junit.vintage:junit-vintage-engine"
            ]
        },
        "org.assertj:assertj-core": {
            "locked": "3.16.1",
            "transitive": [
                "org.springframework.boot:spring-boot-starter-test"
            ]
        },
        "org.codehaus.jettison:jettison": {
            "locked": "1.4.0",
            "transitive": [
                "com.netflix.eureka:eureka-client"
            ]
        },
        "org.hamcrest:hamcrest": {
            "locked": "2.2",
            "transitive": [
                "org.hamcrest:hamcrest-core",
                "org.springframework.boot:spring-boot-starter-test"
            ]
        },
        "org.hamcrest:hamcrest-core": {
            "locked": "2.2",
            "transitive": [
                "org.powermock:powermock-module-junit4",
                "org.powermock:powermock-module-junit4-common"
            ]
        },
        "org.javassist:javassist": {
            "locked": "3.27.0-GA",
            "transitive": [
                "org.powermock:powermock-core"
            ]
        },
        "org.junit.jupiter:junit-jupiter": {
            "locked": "5.6.3",
            "transitive": [
                "org.springframework.boot:spring-boot-starter-test"
            ]
        },
        "org.junit.jupiter:junit-jupiter-api": {
            "locked": "5.6.3",
            "transitive": [
                "org.junit.jupiter:junit-jupiter",
                "org.junit.jupiter:junit-jupiter-engine",
                "org.junit.jupiter:junit-jupiter-params",
                "org.mockito:mockito-junit-jupiter"
            ]
        },
        "org.junit.jupiter:junit-jupiter-engine": {
            "locked": "5.6.3",
            "transitive": [
                "org.junit.jupiter:junit-jupiter"
            ]
        },
        "org.junit.jupiter:junit-jupiter-params": {
            "locked": "5.6.3",
            "transitive": [
                "org.junit.jupiter:junit-jupiter"
            ]
        },
        "org.junit.platform:junit-platform-commons": {
            "locked": "1.6.3",
            "transitive": [
                "org.junit.jupiter:junit-jupiter-api",
                "org.junit.platform:junit-platform-engine"
            ]
        },
        "org.junit.platform:junit-platform-engine": {
            "locked": "1.6.3",
            "transitive": [
                "org.junit.jupiter:junit-jupiter-engine",
                "org.junit.vintage:junit-vintage-engine"
            ]
        },
        "org.junit.vintage:junit-vintage-engine": {
            "locked": "5.6.3",
            "transitive": [
                "org.springframework.boot:spring-boot-starter-test"
            ]
        },
        "org.junit:junit-bom": {
            "locked": "5.6.3",
            "transitive": [
                "org.junit.jupiter:junit-jupiter",
                "org.junit.jupiter:junit-jupiter-api",
                "org.junit.jupiter:junit-jupiter-engine",
                "org.junit.jupiter:junit-jupiter-params",
                "org.junit.platform:junit-platform-commons",
                "org.junit.platform:junit-platform-engine",
                "org.junit.vintage:junit-vintage-engine"
            ]
        },
        "org.mockito:mockito-core": {
            "locked": "3.3.3",
            "transitive": [
                "org.mockito:mockito-junit-jupiter",
                "org.powermock:powermock-api-mockito2",
                "org.springframework.boot:spring-boot-starter-test"
            ]
        },
        "org.mockito:mockito-junit-jupiter": {
            "locked": "3.3.3",
            "transitive": [
                "org.springframework.boot:spring-boot-starter-test"
            ]
        },
        "org.objenesis:objenesis": {
            "locked": "3.0.1",
            "transitive": [
                "org.mockito:mockito-core",
                "org.powermock:powermock-reflect"
            ]
        },
        "org.opentest4j:opentest4j": {
            "locked": "1.2.0",
            "transitive": [
                "org.junit.jupiter:junit-jupiter-api",
                "org.junit.platform:junit-platform-engine"
            ]
        },
        "org.ow2.asm:asm": {
            "locked": "5.0.4",
            "transitive": [
                "net.minidev:accessors-smart"
            ]
>>>>>>> bc9df66c
        },
        "org.powermock:powermock-api-mockito2": {
            "locked": "2.0.9"
        },
        "org.powermock:powermock-module-junit4": {
            "locked": "2.0.9"
        },
        "org.slf4j:slf4j-api": {
            "locked": "1.7.36"
        },
        "org.springframework.boot:spring-boot-starter-log4j2": {
            "locked": "2.6.6"
        },
        "org.springframework.boot:spring-boot-starter-test": {
            "locked": "2.6.6"
        }
    }
}<|MERGE_RESOLUTION|>--- conflicted
+++ resolved
@@ -1,23 +1,66 @@
 {
     "annotationProcessor": {
         "org.springframework.boot:spring-boot-configuration-processor": {
-            "locked": "2.6.6"
+            "locked": "2.3.12.RELEASE"
         }
     },
     "compileClasspath": {
+        "aopalliance:aopalliance": {
+            "locked": "1.0",
+            "transitive": [
+                "com.google.inject:guice"
+            ]
+        },
         "com.amazonaws:aws-java-sdk-core": {
             "locked": "1.11.86"
         },
+        "com.fasterxml.jackson.core:jackson-annotations": {
+            "locked": "2.11.4",
+            "transitive": [
+                "com.fasterxml.jackson.core:jackson-databind",
+                "com.fasterxml.jackson.datatype:jackson-datatype-jsr310",
+                "com.fasterxml.jackson.module:jackson-module-jaxb-annotations",
+                "com.netflix.eureka:eureka-client"
+            ]
+        },
+        "com.fasterxml.jackson.core:jackson-core": {
+            "locked": "2.11.4",
+            "transitive": [
+                "com.fasterxml.jackson.core:jackson-databind",
+                "com.fasterxml.jackson.dataformat:jackson-dataformat-cbor",
+                "com.fasterxml.jackson.datatype:jackson-datatype-jsr310",
+                "com.fasterxml.jackson.jaxrs:jackson-jaxrs-base",
+                "com.fasterxml.jackson.module:jackson-module-jaxb-annotations",
+                "com.netflix.eureka:eureka-client"
+            ]
+        },
+        "com.fasterxml.jackson.core:jackson-databind": {
+            "locked": "2.11.4",
+            "transitive": [
+                "com.amazonaws:aws-java-sdk-core",
+                "com.fasterxml.jackson.dataformat:jackson-dataformat-cbor",
+                "com.fasterxml.jackson.datatype:jackson-datatype-jsr310",
+                "com.fasterxml.jackson.jaxrs:jackson-jaxrs-base",
+                "com.fasterxml.jackson.module:jackson-module-jaxb-annotations",
+                "com.netflix.eureka:eureka-client"
+            ]
+        },
+        "com.fasterxml.jackson.dataformat:jackson-dataformat-cbor": {
+            "locked": "2.11.4",
+            "transitive": [
+                "com.amazonaws:aws-java-sdk-core"
+            ]
+        },
         "com.fasterxml.jackson.datatype:jackson-datatype-jsr310": {
-            "locked": "2.13.2"
+            "locked": "2.11.4"
+        },
+        "com.fasterxml.jackson.jaxrs:jackson-jaxrs-base": {
+            "locked": "2.11.4",
+            "transitive": [
+                "com.fasterxml.jackson.jaxrs:jackson-jaxrs-json-provider"
+            ]
         },
         "com.fasterxml.jackson.jaxrs:jackson-jaxrs-json-provider": {
-<<<<<<< HEAD
-            "locked": "2.13.2"
-        },
-        "com.google.guava:guava": {
-            "locked": "30.0-jre"
-=======
             "locked": "2.11.4"
         },
         "com.fasterxml.jackson.module:jackson-module-jaxb-annotations": {
@@ -62,7 +105,6 @@
             "transitive": [
                 "com.netflix.eureka:eureka-client"
             ]
->>>>>>> bc9df66c
         },
         "com.netflix.conductor:conductor-common": {
             "project": true
@@ -70,23 +112,139 @@
         "com.netflix.eureka:eureka-client": {
             "locked": "1.10.10"
         },
+        "com.netflix.netflix-commons:netflix-eventbus": {
+            "locked": "0.3.0",
+            "transitive": [
+                "com.netflix.eureka:eureka-client"
+            ]
+        },
+        "com.netflix.servo:servo-core": {
+            "locked": "0.12.21",
+            "transitive": [
+                "com.netflix.eureka:eureka-client"
+            ]
+        },
         "com.netflix.spectator:spectator-api": {
             "locked": "0.122.0"
         },
+        "com.sun.jersey.contribs:jersey-apache-client4": {
+            "locked": "1.19.1",
+            "transitive": [
+                "com.netflix.eureka:eureka-client"
+            ]
+        },
         "com.sun.jersey:jersey-client": {
-            "locked": "1.19.4"
+            "locked": "1.19.4",
+            "transitive": [
+                "com.netflix.eureka:eureka-client",
+                "com.sun.jersey.contribs:jersey-apache-client4"
+            ]
+        },
+        "com.sun.jersey:jersey-core": {
+            "locked": "1.19.4",
+            "transitive": [
+                "com.netflix.eureka:eureka-client",
+                "com.sun.jersey:jersey-client"
+            ]
+        },
+        "com.thoughtworks.xstream:xstream": {
+            "locked": "1.4.13",
+            "transitive": [
+                "com.netflix.eureka:eureka-client"
+            ]
+        },
+        "commons-codec:commons-codec": {
+            "locked": "1.14",
+            "transitive": [
+                "org.apache.httpcomponents:httpclient"
+            ]
+        },
+        "commons-configuration:commons-configuration": {
+            "locked": "1.10",
+            "transitive": [
+                "com.netflix.eureka:eureka-client"
+            ]
         },
         "commons-io:commons-io": {
             "locked": "2.7"
         },
+        "commons-lang:commons-lang": {
+            "locked": "2.6",
+            "transitive": [
+                "commons-configuration:commons-configuration"
+            ]
+        },
+        "commons-logging:commons-logging": {
+            "locked": "1.2",
+            "transitive": [
+                "com.amazonaws:aws-java-sdk-core",
+                "commons-configuration:commons-configuration",
+                "org.apache.httpcomponents:httpclient"
+            ]
+        },
+        "jakarta.activation:jakarta.activation-api": {
+            "locked": "1.2.2",
+            "transitive": [
+                "com.fasterxml.jackson.module:jackson-module-jaxb-annotations",
+                "jakarta.xml.bind:jakarta.xml.bind-api"
+            ]
+        },
+        "jakarta.xml.bind:jakarta.xml.bind-api": {
+            "locked": "2.3.3",
+            "transitive": [
+                "com.fasterxml.jackson.module:jackson-module-jaxb-annotations"
+            ]
+        },
+        "javax.inject:javax.inject": {
+            "locked": "1",
+            "transitive": [
+                "com.google.inject:guice"
+            ]
+        },
+        "javax.ws.rs:jsr311-api": {
+            "locked": "1.1.1",
+            "transitive": [
+                "com.netflix.eureka:eureka-client",
+                "com.sun.jersey:jersey-core"
+            ]
+        },
+        "joda-time:joda-time": {
+            "locked": "2.8.1",
+            "transitive": [
+                "com.amazonaws:aws-java-sdk-core"
+            ]
+        },
         "org.apache.commons:commons-lang3": {
-            "locked": "3.12.0"
+            "locked": "3.10"
+        },
+        "org.apache.httpcomponents:httpclient": {
+            "locked": "4.5.13",
+            "transitive": [
+                "com.amazonaws:aws-java-sdk-core",
+                "com.netflix.eureka:eureka-client",
+                "com.sun.jersey.contribs:jersey-apache-client4"
+            ]
+        },
+        "org.apache.httpcomponents:httpcore": {
+            "locked": "4.4.14",
+            "transitive": [
+                "org.apache.httpcomponents:httpclient"
+            ]
         },
         "org.apache.logging.log4j:log4j-api": {
-            "locked": "2.17.1"
+            "locked": "2.17.1",
+            "transitive": [
+                "org.apache.logging.log4j:log4j-core",
+                "org.apache.logging.log4j:log4j-jul",
+                "org.apache.logging.log4j:log4j-slf4j-impl",
+                "org.apache.logging.log4j:log4j-web"
+            ]
         },
         "org.apache.logging.log4j:log4j-core": {
-            "locked": "2.17.1"
+            "locked": "2.17.1",
+            "transitive": [
+                "org.apache.logging.log4j:log4j-web"
+            ]
         },
         "org.apache.logging.log4j:log4j-jul": {
             "locked": "2.17.1"
@@ -98,46 +256,171 @@
             "locked": "2.17.1"
         },
         "org.slf4j:slf4j-api": {
-            "locked": "1.7.36"
+            "locked": "1.7.30",
+            "transitive": [
+                "com.netflix.servo:servo-core",
+                "org.apache.logging.log4j:log4j-slf4j-impl"
+            ]
+        },
+        "software.amazon.ion:ion-java": {
+            "locked": "1.0.1",
+            "transitive": [
+                "com.amazonaws:aws-java-sdk-core"
+            ]
+        },
+        "xmlpull:xmlpull": {
+            "locked": "1.1.3.1",
+            "transitive": [
+                "com.thoughtworks.xstream:xstream"
+            ]
+        },
+        "xpp3:xpp3_min": {
+            "locked": "1.1.4c",
+            "transitive": [
+                "com.thoughtworks.xstream:xstream"
+            ]
         }
     },
     "pmd": {
+        "com.beust:jcommander": {
+            "locked": "1.48",
+            "transitive": [
+                "net.sourceforge.pmd:pmd-core"
+            ]
+        },
+        "com.google.code.gson:gson": {
+            "locked": "2.8.7",
+            "transitive": [
+                "net.sourceforge.pmd:pmd-core"
+            ]
+        },
+        "commons-io:commons-io": {
+            "locked": "2.6",
+            "transitive": [
+                "net.sourceforge.pmd:pmd-core",
+                "net.sourceforge.pmd:pmd-java"
+            ]
+        },
+        "net.sourceforge.pmd:pmd-core": {
+            "locked": "6.39.0",
+            "transitive": [
+                "net.sourceforge.pmd:pmd-java"
+            ]
+        },
         "net.sourceforge.pmd:pmd-java": {
             "locked": "6.39.0"
+        },
+        "net.sourceforge.saxon:saxon": {
+            "locked": "9.1.0.8",
+            "transitive": [
+                "net.sourceforge.pmd:pmd-core",
+                "net.sourceforge.pmd:pmd-java"
+            ]
+        },
+        "org.antlr:antlr4-runtime": {
+            "locked": "4.7.2",
+            "transitive": [
+                "net.sourceforge.pmd:pmd-core"
+            ]
+        },
+        "org.apache.commons:commons-lang3": {
+            "locked": "3.10",
+            "transitive": [
+                "net.sourceforge.pmd:pmd-core",
+                "net.sourceforge.pmd:pmd-java"
+            ]
+        },
+        "org.ow2.asm:asm": {
+            "locked": "9.2",
+            "transitive": [
+                "net.sourceforge.pmd:pmd-core",
+                "net.sourceforge.pmd:pmd-java"
+            ]
         }
     },
     "runtimeClasspath": {
+        "antlr:antlr": {
+            "locked": "2.7.7",
+            "transitive": [
+                "org.antlr:antlr-runtime",
+                "org.antlr:stringtemplate"
+            ]
+        },
+        "aopalliance:aopalliance": {
+            "locked": "1.0",
+            "transitive": [
+                "com.google.inject:guice"
+            ]
+        },
         "com.amazonaws:aws-java-sdk-core": {
             "locked": "1.11.86"
         },
+        "com.fasterxml.jackson.core:jackson-annotations": {
+            "locked": "2.11.4",
+            "transitive": [
+                "com.fasterxml.jackson.core:jackson-databind",
+                "com.fasterxml.jackson.datatype:jackson-datatype-jsr310",
+                "com.fasterxml.jackson.module:jackson-module-jaxb-annotations",
+                "com.netflix.archaius:archaius-core",
+                "com.netflix.eureka:eureka-client"
+            ]
+        },
         "com.fasterxml.jackson.core:jackson-core": {
-            "firstLevelTransitive": [
-                "com.netflix.conductor:conductor-common"
-            ],
-            "locked": "2.13.2"
+            "locked": "2.11.4",
+            "transitive": [
+                "com.fasterxml.jackson.core:jackson-databind",
+                "com.fasterxml.jackson.dataformat:jackson-dataformat-cbor",
+                "com.fasterxml.jackson.datatype:jackson-datatype-jsr310",
+                "com.fasterxml.jackson.jaxrs:jackson-jaxrs-base",
+                "com.fasterxml.jackson.module:jackson-module-jaxb-annotations",
+                "com.netflix.archaius:archaius-core",
+                "com.netflix.conductor:conductor-common",
+                "com.netflix.eureka:eureka-client"
+            ]
         },
         "com.fasterxml.jackson.core:jackson-databind": {
-            "firstLevelTransitive": [
-                "com.netflix.conductor:conductor-common"
-            ],
-            "locked": "2.13.2.2"
+            "locked": "2.11.4",
+            "transitive": [
+                "com.amazonaws:aws-java-sdk-core",
+                "com.fasterxml.jackson.dataformat:jackson-dataformat-cbor",
+                "com.fasterxml.jackson.datatype:jackson-datatype-jsr310",
+                "com.fasterxml.jackson.jaxrs:jackson-jaxrs-base",
+                "com.fasterxml.jackson.module:jackson-module-jaxb-annotations",
+                "com.netflix.archaius:archaius-core",
+                "com.netflix.conductor:conductor-common",
+                "com.netflix.eureka:eureka-client"
+            ]
+        },
+        "com.fasterxml.jackson.dataformat:jackson-dataformat-cbor": {
+            "locked": "2.11.4",
+            "transitive": [
+                "com.amazonaws:aws-java-sdk-core"
+            ]
         },
         "com.fasterxml.jackson.datatype:jackson-datatype-jsr310": {
-            "locked": "2.13.2"
+            "locked": "2.11.4"
+        },
+        "com.fasterxml.jackson.jaxrs:jackson-jaxrs-base": {
+            "locked": "2.11.4",
+            "transitive": [
+                "com.fasterxml.jackson.jaxrs:jackson-jaxrs-json-provider"
+            ]
         },
         "com.fasterxml.jackson.jaxrs:jackson-jaxrs-json-provider": {
-            "locked": "2.13.2"
-        },
-<<<<<<< HEAD
-        "com.github.rholder:guava-retrying": {
-            "firstLevelTransitive": [
-                "com.netflix.conductor:conductor-common"
-            ],
-            "locked": "2.0.0"
-        },
-        "com.google.guava:guava": {
-            "locked": "30.0-jre"
-=======
+            "locked": "2.11.4"
+        },
+        "com.fasterxml.jackson.module:jackson-module-jaxb-annotations": {
+            "locked": "2.11.4",
+            "transitive": [
+                "com.fasterxml.jackson.jaxrs:jackson-jaxrs-json-provider"
+            ]
+        },
+        "com.github.andrewoma.dexx:dexx-collections": {
+            "locked": "0.2",
+            "transitive": [
+                "com.github.vlsi.compactmap:compactmap"
+            ]
+        },
         "com.github.vlsi.compactmap:compactmap": {
             "locked": "2.0",
             "transitive": [
@@ -172,19 +455,25 @@
             "transitive": [
                 "com.netflix.eureka:eureka-client"
             ]
->>>>>>> bc9df66c
         },
         "com.google.protobuf:protobuf-java": {
-            "firstLevelTransitive": [
+            "locked": "3.13.0",
+            "transitive": [
                 "com.netflix.conductor:conductor-common"
-            ],
-            "locked": "3.13.0"
+            ]
+        },
+        "com.netflix.archaius:archaius-core": {
+            "locked": "0.7.6",
+            "transitive": [
+                "com.netflix.eureka:eureka-client",
+                "com.netflix.netflix-commons:netflix-eventbus"
+            ]
         },
         "com.netflix.conductor:conductor-annotations": {
-            "firstLevelTransitive": [
+            "project": true,
+            "transitive": [
                 "com.netflix.conductor:conductor-common"
-            ],
-            "project": true
+            ]
         },
         "com.netflix.conductor:conductor-common": {
             "project": true
@@ -192,63 +481,212 @@
         "com.netflix.eureka:eureka-client": {
             "locked": "1.10.10"
         },
+        "com.netflix.netflix-commons:netflix-eventbus": {
+            "locked": "0.3.0",
+            "transitive": [
+                "com.netflix.eureka:eureka-client"
+            ]
+        },
+        "com.netflix.netflix-commons:netflix-infix": {
+            "locked": "0.3.0",
+            "transitive": [
+                "com.netflix.netflix-commons:netflix-eventbus"
+            ]
+        },
+        "com.netflix.servo:servo-core": {
+            "locked": "0.12.21",
+            "transitive": [
+                "com.netflix.eureka:eureka-client",
+                "com.netflix.netflix-commons:netflix-eventbus"
+            ]
+        },
         "com.netflix.spectator:spectator-api": {
             "locked": "0.122.0"
         },
+        "com.sun.jersey.contribs:jersey-apache-client4": {
+            "locked": "1.19.1",
+            "transitive": [
+                "com.netflix.eureka:eureka-client"
+            ]
+        },
         "com.sun.jersey:jersey-client": {
-            "locked": "1.19.4"
+            "locked": "1.19.4",
+            "transitive": [
+                "com.netflix.eureka:eureka-client",
+                "com.sun.jersey.contribs:jersey-apache-client4"
+            ]
+        },
+        "com.sun.jersey:jersey-core": {
+            "locked": "1.19.4",
+            "transitive": [
+                "com.netflix.eureka:eureka-client",
+                "com.sun.jersey:jersey-client"
+            ]
+        },
+        "com.thoughtworks.xstream:xstream": {
+            "locked": "1.4.13",
+            "transitive": [
+                "com.netflix.eureka:eureka-client"
+            ]
+        },
+        "commons-codec:commons-codec": {
+            "locked": "1.14",
+            "transitive": [
+                "org.apache.httpcomponents:httpclient"
+            ]
+        },
+        "commons-configuration:commons-configuration": {
+            "locked": "1.10",
+            "transitive": [
+                "com.netflix.archaius:archaius-core",
+                "com.netflix.eureka:eureka-client"
+            ]
         },
         "commons-io:commons-io": {
             "locked": "2.7"
         },
+        "commons-jxpath:commons-jxpath": {
+            "locked": "1.3",
+            "transitive": [
+                "com.netflix.netflix-commons:netflix-infix"
+            ]
+        },
+        "commons-lang:commons-lang": {
+            "locked": "2.6",
+            "transitive": [
+                "commons-configuration:commons-configuration"
+            ]
+        },
+        "commons-logging:commons-logging": {
+            "locked": "1.2",
+            "transitive": [
+                "com.amazonaws:aws-java-sdk-core",
+                "commons-configuration:commons-configuration",
+                "org.apache.httpcomponents:httpclient"
+            ]
+        },
+        "jakarta.activation:jakarta.activation-api": {
+            "locked": "1.2.2",
+            "transitive": [
+                "com.fasterxml.jackson.module:jackson-module-jaxb-annotations",
+                "jakarta.xml.bind:jakarta.xml.bind-api"
+            ]
+        },
+        "jakarta.xml.bind:jakarta.xml.bind-api": {
+            "locked": "2.3.3",
+            "transitive": [
+                "com.fasterxml.jackson.module:jackson-module-jaxb-annotations"
+            ]
+        },
+        "javax.inject:javax.inject": {
+            "locked": "1",
+            "transitive": [
+                "com.google.inject:guice"
+            ]
+        },
+        "javax.servlet:servlet-api": {
+            "locked": "2.5",
+            "transitive": [
+                "com.netflix.netflix-commons:netflix-infix"
+            ]
+        },
+        "javax.ws.rs:jsr311-api": {
+            "locked": "1.1.1",
+            "transitive": [
+                "com.netflix.eureka:eureka-client",
+                "com.sun.jersey:jersey-core"
+            ]
+        },
+        "joda-time:joda-time": {
+            "locked": "2.8.1",
+            "transitive": [
+                "com.amazonaws:aws-java-sdk-core",
+                "com.netflix.netflix-commons:netflix-infix"
+            ]
+        },
+        "org.antlr:antlr-runtime": {
+            "locked": "3.4",
+            "transitive": [
+                "com.netflix.netflix-commons:netflix-infix"
+            ]
+        },
+        "org.antlr:stringtemplate": {
+            "locked": "3.2.1",
+            "transitive": [
+                "org.antlr:antlr-runtime"
+            ]
+        },
         "org.apache.bval:bval-jsr": {
-            "firstLevelTransitive": [
+            "locked": "2.0.5",
+            "transitive": [
                 "com.netflix.conductor:conductor-common"
-            ],
-            "locked": "2.0.5"
+            ]
         },
         "org.apache.commons:commons-lang3": {
-            "firstLevelTransitive": [
+            "locked": "3.10",
+            "transitive": [
                 "com.netflix.conductor:conductor-common"
-            ],
-            "locked": "3.12.0"
+            ]
+        },
+        "org.apache.commons:commons-math": {
+            "locked": "2.2",
+            "transitive": [
+                "com.netflix.netflix-commons:netflix-eventbus"
+            ]
+        },
+        "org.apache.httpcomponents:httpclient": {
+            "locked": "4.5.13",
+            "transitive": [
+                "com.amazonaws:aws-java-sdk-core",
+                "com.netflix.eureka:eureka-client",
+                "com.sun.jersey.contribs:jersey-apache-client4"
+            ]
+        },
+        "org.apache.httpcomponents:httpcore": {
+            "locked": "4.4.14",
+            "transitive": [
+                "org.apache.httpcomponents:httpclient"
+            ]
         },
         "org.apache.logging.log4j:log4j-api": {
-            "firstLevelTransitive": [
+            "locked": "2.17.1",
+            "transitive": [
+                "com.netflix.conductor:conductor-annotations",
+                "com.netflix.conductor:conductor-common",
+                "org.apache.logging.log4j:log4j-core",
+                "org.apache.logging.log4j:log4j-jul",
+                "org.apache.logging.log4j:log4j-slf4j-impl",
+                "org.apache.logging.log4j:log4j-web"
+            ]
+        },
+        "org.apache.logging.log4j:log4j-core": {
+            "locked": "2.17.1",
+            "transitive": [
+                "com.netflix.conductor:conductor-annotations",
+                "com.netflix.conductor:conductor-common",
+                "org.apache.logging.log4j:log4j-slf4j-impl",
+                "org.apache.logging.log4j:log4j-web"
+            ]
+        },
+        "org.apache.logging.log4j:log4j-jul": {
+            "locked": "2.17.1",
+            "transitive": [
                 "com.netflix.conductor:conductor-annotations",
                 "com.netflix.conductor:conductor-common"
-            ],
-            "locked": "2.17.1"
-        },
-        "org.apache.logging.log4j:log4j-core": {
-            "firstLevelTransitive": [
+            ]
+        },
+        "org.apache.logging.log4j:log4j-slf4j-impl": {
+            "locked": "2.17.1",
+            "transitive": [
                 "com.netflix.conductor:conductor-annotations",
                 "com.netflix.conductor:conductor-common"
-            ],
-            "locked": "2.17.1"
-        },
-        "org.apache.logging.log4j:log4j-jul": {
-            "firstLevelTransitive": [
+            ]
+        },
+        "org.apache.logging.log4j:log4j-web": {
+            "locked": "2.17.1",
+            "transitive": [
                 "com.netflix.conductor:conductor-annotations",
                 "com.netflix.conductor:conductor-common"
-            ],
-            "locked": "2.17.1"
-        },
-        "org.apache.logging.log4j:log4j-slf4j-impl": {
-            "firstLevelTransitive": [
-                "com.netflix.conductor:conductor-annotations",
-                "com.netflix.conductor:conductor-common"
-            ],
-            "locked": "2.17.1"
-        },
-        "org.apache.logging.log4j:log4j-web": {
-            "firstLevelTransitive": [
-                "com.netflix.conductor:conductor-annotations",
-                "com.netflix.conductor:conductor-common"
-<<<<<<< HEAD
-            ],
-            "locked": "2.17.1"
-=======
             ]
         },
         "org.codehaus.jettison:jettison": {
@@ -256,36 +694,222 @@
             "transitive": [
                 "com.netflix.eureka:eureka-client"
             ]
->>>>>>> bc9df66c
         },
         "org.slf4j:slf4j-api": {
-            "locked": "1.7.36"
+            "locked": "1.7.30",
+            "transitive": [
+                "com.netflix.archaius:archaius-core",
+                "com.netflix.netflix-commons:netflix-eventbus",
+                "com.netflix.netflix-commons:netflix-infix",
+                "com.netflix.servo:servo-core",
+                "com.netflix.spectator:spectator-api",
+                "org.apache.logging.log4j:log4j-slf4j-impl"
+            ]
+        },
+        "software.amazon.ion:ion-java": {
+            "locked": "1.0.1",
+            "transitive": [
+                "com.amazonaws:aws-java-sdk-core"
+            ]
+        },
+        "xmlpull:xmlpull": {
+            "locked": "1.1.3.1",
+            "transitive": [
+                "com.thoughtworks.xstream:xstream"
+            ]
+        },
+        "xpp3:xpp3_min": {
+            "locked": "1.1.4c",
+            "transitive": [
+                "com.thoughtworks.xstream:xstream"
+            ]
         }
     },
     "spotbugs": {
         "com.github.spotbugs:spotbugs": {
             "locked": "4.4.1"
+        },
+        "com.github.spotbugs:spotbugs-annotations": {
+            "locked": "4.4.1",
+            "transitive": [
+                "com.github.spotbugs:spotbugs"
+            ]
+        },
+        "com.google.code.findbugs:jsr305": {
+            "locked": "3.0.2",
+            "transitive": [
+                "com.github.spotbugs:spotbugs-annotations"
+            ]
+        },
+        "com.google.code.gson:gson": {
+            "locked": "2.8.7",
+            "transitive": [
+                "com.github.spotbugs:spotbugs"
+            ]
+        },
+        "jaxen:jaxen": {
+            "locked": "1.2.0",
+            "transitive": [
+                "com.github.spotbugs:spotbugs"
+            ]
+        },
+        "net.jcip:jcip-annotations": {
+            "locked": "1.0",
+            "transitive": [
+                "com.github.spotbugs:spotbugs"
+            ]
+        },
+        "net.sf.saxon:Saxon-HE": {
+            "locked": "10.5",
+            "transitive": [
+                "com.github.spotbugs:spotbugs"
+            ]
+        },
+        "org.apache.bcel:bcel": {
+            "locked": "6.5.0",
+            "transitive": [
+                "com.github.spotbugs:spotbugs"
+            ]
+        },
+        "org.apache.commons:commons-lang3": {
+            "locked": "3.10",
+            "transitive": [
+                "com.github.spotbugs:spotbugs",
+                "org.apache.commons:commons-text"
+            ]
+        },
+        "org.apache.commons:commons-text": {
+            "locked": "1.9",
+            "transitive": [
+                "com.github.spotbugs:spotbugs"
+            ]
+        },
+        "org.dom4j:dom4j": {
+            "locked": "2.1.3",
+            "transitive": [
+                "com.github.spotbugs:spotbugs"
+            ]
+        },
+        "org.junit:junit-bom": {
+            "locked": "5.7.2",
+            "transitive": [
+                "com.github.spotbugs:spotbugs",
+                "com.github.spotbugs:spotbugs-annotations"
+            ]
+        },
+        "org.ow2.asm:asm": {
+            "locked": "9.2",
+            "transitive": [
+                "com.github.spotbugs:spotbugs",
+                "org.ow2.asm:asm-commons",
+                "org.ow2.asm:asm-tree",
+                "org.ow2.asm:asm-util"
+            ]
+        },
+        "org.ow2.asm:asm-analysis": {
+            "locked": "9.2",
+            "transitive": [
+                "com.github.spotbugs:spotbugs",
+                "org.ow2.asm:asm-commons",
+                "org.ow2.asm:asm-util"
+            ]
+        },
+        "org.ow2.asm:asm-commons": {
+            "locked": "9.2",
+            "transitive": [
+                "com.github.spotbugs:spotbugs"
+            ]
+        },
+        "org.ow2.asm:asm-tree": {
+            "locked": "9.2",
+            "transitive": [
+                "com.github.spotbugs:spotbugs",
+                "org.ow2.asm:asm-analysis",
+                "org.ow2.asm:asm-commons",
+                "org.ow2.asm:asm-util"
+            ]
+        },
+        "org.ow2.asm:asm-util": {
+            "locked": "9.2",
+            "transitive": [
+                "com.github.spotbugs:spotbugs"
+            ]
+        },
+        "org.slf4j:slf4j-api": {
+            "locked": "1.7.30",
+            "transitive": [
+                "com.github.spotbugs:spotbugs"
+            ]
         }
     },
     "spotbugsSlf4j": {
+        "org.slf4j:slf4j-api": {
+            "locked": "1.7.30",
+            "transitive": [
+                "org.slf4j:slf4j-simple"
+            ]
+        },
         "org.slf4j:slf4j-simple": {
             "locked": "1.8.0-beta4"
         }
     },
     "testCompileClasspath": {
+        "aopalliance:aopalliance": {
+            "locked": "1.0",
+            "transitive": [
+                "com.google.inject:guice"
+            ]
+        },
         "com.amazonaws:aws-java-sdk-core": {
             "locked": "1.11.86"
         },
+        "com.fasterxml.jackson.core:jackson-annotations": {
+            "locked": "2.11.4",
+            "transitive": [
+                "com.fasterxml.jackson.core:jackson-databind",
+                "com.fasterxml.jackson.datatype:jackson-datatype-jsr310",
+                "com.fasterxml.jackson.module:jackson-module-jaxb-annotations",
+                "com.netflix.eureka:eureka-client"
+            ]
+        },
+        "com.fasterxml.jackson.core:jackson-core": {
+            "locked": "2.11.4",
+            "transitive": [
+                "com.fasterxml.jackson.core:jackson-databind",
+                "com.fasterxml.jackson.dataformat:jackson-dataformat-cbor",
+                "com.fasterxml.jackson.datatype:jackson-datatype-jsr310",
+                "com.fasterxml.jackson.jaxrs:jackson-jaxrs-base",
+                "com.fasterxml.jackson.module:jackson-module-jaxb-annotations",
+                "com.netflix.eureka:eureka-client"
+            ]
+        },
+        "com.fasterxml.jackson.core:jackson-databind": {
+            "locked": "2.11.4",
+            "transitive": [
+                "com.amazonaws:aws-java-sdk-core",
+                "com.fasterxml.jackson.dataformat:jackson-dataformat-cbor",
+                "com.fasterxml.jackson.datatype:jackson-datatype-jsr310",
+                "com.fasterxml.jackson.jaxrs:jackson-jaxrs-base",
+                "com.fasterxml.jackson.module:jackson-module-jaxb-annotations",
+                "com.netflix.eureka:eureka-client"
+            ]
+        },
+        "com.fasterxml.jackson.dataformat:jackson-dataformat-cbor": {
+            "locked": "2.11.4",
+            "transitive": [
+                "com.amazonaws:aws-java-sdk-core"
+            ]
+        },
         "com.fasterxml.jackson.datatype:jackson-datatype-jsr310": {
-            "locked": "2.13.2"
+            "locked": "2.11.4"
+        },
+        "com.fasterxml.jackson.jaxrs:jackson-jaxrs-base": {
+            "locked": "2.11.4",
+            "transitive": [
+                "com.fasterxml.jackson.jaxrs:jackson-jaxrs-json-provider"
+            ]
         },
         "com.fasterxml.jackson.jaxrs:jackson-jaxrs-json-provider": {
-<<<<<<< HEAD
-            "locked": "2.13.2"
-        },
-        "com.google.guava:guava": {
-            "locked": "30.0-jre"
-=======
             "locked": "2.11.4"
         },
         "com.fasterxml.jackson.module:jackson-module-jaxb-annotations": {
@@ -336,7 +960,6 @@
             "transitive": [
                 "com.netflix.eureka:eureka-client"
             ]
->>>>>>> bc9df66c
         },
         "com.netflix.conductor:conductor-common": {
             "project": true
@@ -344,38 +967,205 @@
         "com.netflix.eureka:eureka-client": {
             "locked": "1.10.10"
         },
+        "com.netflix.netflix-commons:netflix-eventbus": {
+            "locked": "0.3.0",
+            "transitive": [
+                "com.netflix.eureka:eureka-client"
+            ]
+        },
+        "com.netflix.servo:servo-core": {
+            "locked": "0.12.21",
+            "transitive": [
+                "com.netflix.eureka:eureka-client"
+            ]
+        },
         "com.netflix.spectator:spectator-api": {
             "locked": "0.122.0"
         },
+        "com.sun.jersey.contribs:jersey-apache-client4": {
+            "locked": "1.19.1",
+            "transitive": [
+                "com.netflix.eureka:eureka-client"
+            ]
+        },
         "com.sun.jersey:jersey-client": {
-            "locked": "1.19.4"
+            "locked": "1.19.4",
+            "transitive": [
+                "com.netflix.eureka:eureka-client",
+                "com.sun.jersey.contribs:jersey-apache-client4"
+            ]
+        },
+        "com.sun.jersey:jersey-core": {
+            "locked": "1.19.4",
+            "transitive": [
+                "com.netflix.eureka:eureka-client",
+                "com.sun.jersey:jersey-client"
+            ]
+        },
+        "com.thoughtworks.xstream:xstream": {
+            "locked": "1.4.13",
+            "transitive": [
+                "com.netflix.eureka:eureka-client"
+            ]
+        },
+        "com.vaadin.external.google:android-json": {
+            "locked": "0.0.20131108.vaadin1",
+            "transitive": [
+                "org.skyscreamer:jsonassert"
+            ]
+        },
+        "commons-codec:commons-codec": {
+            "locked": "1.14",
+            "transitive": [
+                "org.apache.httpcomponents:httpclient"
+            ]
+        },
+        "commons-configuration:commons-configuration": {
+            "locked": "1.10",
+            "transitive": [
+                "com.netflix.eureka:eureka-client"
+            ]
         },
         "commons-io:commons-io": {
             "locked": "2.7"
         },
+        "commons-lang:commons-lang": {
+            "locked": "2.6",
+            "transitive": [
+                "commons-configuration:commons-configuration"
+            ]
+        },
+        "commons-logging:commons-logging": {
+            "locked": "1.2",
+            "transitive": [
+                "com.amazonaws:aws-java-sdk-core",
+                "commons-configuration:commons-configuration",
+                "org.apache.httpcomponents:httpclient"
+            ]
+        },
+        "jakarta.activation:jakarta.activation-api": {
+            "locked": "1.2.2",
+            "transitive": [
+                "com.fasterxml.jackson.module:jackson-module-jaxb-annotations",
+                "jakarta.xml.bind:jakarta.xml.bind-api"
+            ]
+        },
+        "jakarta.annotation:jakarta.annotation-api": {
+            "locked": "1.3.5",
+            "transitive": [
+                "org.springframework.boot:spring-boot-starter"
+            ]
+        },
+        "jakarta.xml.bind:jakarta.xml.bind-api": {
+            "locked": "2.3.3",
+            "transitive": [
+                "com.fasterxml.jackson.module:jackson-module-jaxb-annotations",
+                "org.springframework.boot:spring-boot-starter-test"
+            ]
+        },
+        "javax.inject:javax.inject": {
+            "locked": "1",
+            "transitive": [
+                "com.google.inject:guice"
+            ]
+        },
+        "javax.ws.rs:jsr311-api": {
+            "locked": "1.1.1",
+            "transitive": [
+                "com.netflix.eureka:eureka-client",
+                "com.sun.jersey:jersey-core"
+            ]
+        },
+        "joda-time:joda-time": {
+            "locked": "2.8.1",
+            "transitive": [
+                "com.amazonaws:aws-java-sdk-core"
+            ]
+        },
         "junit:junit": {
-            "locked": "4.13.2"
+            "locked": "4.13.2",
+            "transitive": [
+                "org.junit.vintage:junit-vintage-engine",
+                "org.powermock:powermock-module-junit4",
+                "org.powermock:powermock-module-junit4-common"
+            ]
+        },
+        "net.bytebuddy:byte-buddy": {
+            "locked": "1.10.22",
+            "transitive": [
+                "org.mockito:mockito-core",
+                "org.powermock:powermock-core",
+                "org.powermock:powermock-reflect"
+            ]
+        },
+        "net.bytebuddy:byte-buddy-agent": {
+            "locked": "1.10.22",
+            "transitive": [
+                "org.mockito:mockito-core",
+                "org.powermock:powermock-core",
+                "org.powermock:powermock-reflect"
+            ]
+        },
+        "net.minidev:accessors-smart": {
+            "locked": "2.3.1",
+            "transitive": [
+                "net.minidev:json-smart"
+            ]
+        },
+        "net.minidev:json-smart": {
+            "locked": "2.3.1",
+            "transitive": [
+                "com.jayway.jsonpath:json-path"
+            ]
         },
         "org.apache.commons:commons-lang3": {
-            "locked": "3.12.0"
+            "locked": "3.10"
+        },
+        "org.apache.httpcomponents:httpclient": {
+            "locked": "4.5.13",
+            "transitive": [
+                "com.amazonaws:aws-java-sdk-core",
+                "com.netflix.eureka:eureka-client",
+                "com.sun.jersey.contribs:jersey-apache-client4"
+            ]
+        },
+        "org.apache.httpcomponents:httpcore": {
+            "locked": "4.4.14",
+            "transitive": [
+                "org.apache.httpcomponents:httpclient"
+            ]
         },
         "org.apache.logging.log4j:log4j-api": {
-            "locked": "2.17.1"
+            "locked": "2.17.1",
+            "transitive": [
+                "org.apache.logging.log4j:log4j-core",
+                "org.apache.logging.log4j:log4j-jul",
+                "org.apache.logging.log4j:log4j-slf4j-impl",
+                "org.apache.logging.log4j:log4j-web"
+            ]
         },
         "org.apache.logging.log4j:log4j-core": {
-            "locked": "2.17.1"
+            "locked": "2.17.1",
+            "transitive": [
+                "org.apache.logging.log4j:log4j-web",
+                "org.springframework.boot:spring-boot-starter-log4j2"
+            ]
         },
         "org.apache.logging.log4j:log4j-jul": {
-            "locked": "2.17.1"
+            "locked": "2.17.1",
+            "transitive": [
+                "org.springframework.boot:spring-boot-starter-log4j2"
+            ]
         },
         "org.apache.logging.log4j:log4j-slf4j-impl": {
-            "locked": "2.17.1"
+            "locked": "2.17.1",
+            "transitive": [
+                "org.springframework.boot:spring-boot-starter-log4j2"
+            ]
         },
         "org.apache.logging.log4j:log4j-web": {
             "locked": "2.17.1"
         },
-<<<<<<< HEAD
-=======
         "org.apiguardian:apiguardian-api": {
             "locked": "1.1.0",
             "transitive": [
@@ -495,55 +1285,272 @@
                 "net.minidev:accessors-smart"
             ]
         },
->>>>>>> bc9df66c
         "org.powermock:powermock-api-mockito2": {
             "locked": "2.0.9"
         },
+        "org.powermock:powermock-api-support": {
+            "locked": "2.0.9",
+            "transitive": [
+                "org.powermock:powermock-api-mockito2"
+            ]
+        },
+        "org.powermock:powermock-core": {
+            "locked": "2.0.9",
+            "transitive": [
+                "org.powermock:powermock-api-support",
+                "org.powermock:powermock-module-junit4-common"
+            ]
+        },
         "org.powermock:powermock-module-junit4": {
             "locked": "2.0.9"
         },
+        "org.powermock:powermock-module-junit4-common": {
+            "locked": "2.0.9",
+            "transitive": [
+                "org.powermock:powermock-module-junit4"
+            ]
+        },
+        "org.powermock:powermock-reflect": {
+            "locked": "2.0.9",
+            "transitive": [
+                "org.powermock:powermock-api-support",
+                "org.powermock:powermock-core",
+                "org.powermock:powermock-module-junit4-common"
+            ]
+        },
+        "org.skyscreamer:jsonassert": {
+            "locked": "1.5.0",
+            "transitive": [
+                "org.springframework.boot:spring-boot-starter-test"
+            ]
+        },
+        "org.slf4j:jul-to-slf4j": {
+            "locked": "1.7.30",
+            "transitive": [
+                "org.springframework.boot:spring-boot-starter-log4j2",
+                "org.springframework.boot:spring-boot-starter-logging"
+            ]
+        },
         "org.slf4j:slf4j-api": {
-            "locked": "1.7.36"
+            "locked": "1.7.30",
+            "transitive": [
+                "com.jayway.jsonpath:json-path",
+                "com.netflix.servo:servo-core",
+                "org.apache.logging.log4j:log4j-slf4j-impl",
+                "org.slf4j:jul-to-slf4j"
+            ]
+        },
+        "org.springframework.boot:spring-boot": {
+            "locked": "2.3.12.RELEASE",
+            "transitive": [
+                "org.springframework.boot:spring-boot-autoconfigure",
+                "org.springframework.boot:spring-boot-starter",
+                "org.springframework.boot:spring-boot-test",
+                "org.springframework.boot:spring-boot-test-autoconfigure"
+            ]
+        },
+        "org.springframework.boot:spring-boot-autoconfigure": {
+            "locked": "2.3.12.RELEASE",
+            "transitive": [
+                "org.springframework.boot:spring-boot-starter",
+                "org.springframework.boot:spring-boot-test-autoconfigure"
+            ]
+        },
+        "org.springframework.boot:spring-boot-starter": {
+            "locked": "2.3.12.RELEASE",
+            "transitive": [
+                "org.springframework.boot:spring-boot-starter-test"
+            ]
         },
         "org.springframework.boot:spring-boot-starter-log4j2": {
-            "locked": "2.6.6"
+            "locked": "2.3.12.RELEASE"
+        },
+        "org.springframework.boot:spring-boot-starter-logging": {
+            "locked": "2.3.12.RELEASE",
+            "transitive": [
+                "org.springframework.boot:spring-boot-starter"
+            ]
         },
         "org.springframework.boot:spring-boot-starter-test": {
-            "locked": "2.6.6"
+            "locked": "2.3.12.RELEASE"
+        },
+        "org.springframework.boot:spring-boot-test": {
+            "locked": "2.3.12.RELEASE",
+            "transitive": [
+                "org.springframework.boot:spring-boot-starter-test",
+                "org.springframework.boot:spring-boot-test-autoconfigure"
+            ]
+        },
+        "org.springframework.boot:spring-boot-test-autoconfigure": {
+            "locked": "2.3.12.RELEASE",
+            "transitive": [
+                "org.springframework.boot:spring-boot-starter-test"
+            ]
+        },
+        "org.springframework:spring-aop": {
+            "locked": "5.2.15.RELEASE",
+            "transitive": [
+                "org.springframework:spring-context"
+            ]
+        },
+        "org.springframework:spring-beans": {
+            "locked": "5.2.15.RELEASE",
+            "transitive": [
+                "org.springframework:spring-aop",
+                "org.springframework:spring-context"
+            ]
+        },
+        "org.springframework:spring-context": {
+            "locked": "5.2.15.RELEASE",
+            "transitive": [
+                "org.springframework.boot:spring-boot"
+            ]
+        },
+        "org.springframework:spring-core": {
+            "locked": "5.2.15.RELEASE",
+            "transitive": [
+                "org.springframework.boot:spring-boot",
+                "org.springframework.boot:spring-boot-starter",
+                "org.springframework.boot:spring-boot-starter-test",
+                "org.springframework:spring-aop",
+                "org.springframework:spring-beans",
+                "org.springframework:spring-context",
+                "org.springframework:spring-expression",
+                "org.springframework:spring-test"
+            ]
+        },
+        "org.springframework:spring-expression": {
+            "locked": "5.2.15.RELEASE",
+            "transitive": [
+                "org.springframework:spring-context"
+            ]
+        },
+        "org.springframework:spring-jcl": {
+            "locked": "5.2.15.RELEASE",
+            "transitive": [
+                "org.springframework:spring-core"
+            ]
+        },
+        "org.springframework:spring-test": {
+            "locked": "5.2.15.RELEASE",
+            "transitive": [
+                "org.springframework.boot:spring-boot-starter-test"
+            ]
+        },
+        "org.xmlunit:xmlunit-core": {
+            "locked": "2.7.0",
+            "transitive": [
+                "org.springframework.boot:spring-boot-starter-test"
+            ]
+        },
+        "org.yaml:snakeyaml": {
+            "locked": "1.26",
+            "transitive": [
+                "org.springframework.boot:spring-boot-starter"
+            ]
+        },
+        "software.amazon.ion:ion-java": {
+            "locked": "1.0.1",
+            "transitive": [
+                "com.amazonaws:aws-java-sdk-core"
+            ]
+        },
+        "xmlpull:xmlpull": {
+            "locked": "1.1.3.1",
+            "transitive": [
+                "com.thoughtworks.xstream:xstream"
+            ]
+        },
+        "xpp3:xpp3_min": {
+            "locked": "1.1.4c",
+            "transitive": [
+                "com.thoughtworks.xstream:xstream"
+            ]
         }
     },
     "testRuntimeClasspath": {
+        "antlr:antlr": {
+            "locked": "2.7.7",
+            "transitive": [
+                "org.antlr:antlr-runtime",
+                "org.antlr:stringtemplate"
+            ]
+        },
+        "aopalliance:aopalliance": {
+            "locked": "1.0",
+            "transitive": [
+                "com.google.inject:guice"
+            ]
+        },
         "com.amazonaws:aws-java-sdk-core": {
             "locked": "1.11.86"
         },
+        "com.fasterxml.jackson.core:jackson-annotations": {
+            "locked": "2.11.4",
+            "transitive": [
+                "com.fasterxml.jackson.core:jackson-databind",
+                "com.fasterxml.jackson.datatype:jackson-datatype-jsr310",
+                "com.fasterxml.jackson.module:jackson-module-jaxb-annotations",
+                "com.netflix.archaius:archaius-core",
+                "com.netflix.eureka:eureka-client"
+            ]
+        },
         "com.fasterxml.jackson.core:jackson-core": {
-            "firstLevelTransitive": [
-                "com.netflix.conductor:conductor-common"
-            ],
-            "locked": "2.13.2"
+            "locked": "2.11.4",
+            "transitive": [
+                "com.fasterxml.jackson.core:jackson-databind",
+                "com.fasterxml.jackson.dataformat:jackson-dataformat-cbor",
+                "com.fasterxml.jackson.datatype:jackson-datatype-jsr310",
+                "com.fasterxml.jackson.jaxrs:jackson-jaxrs-base",
+                "com.fasterxml.jackson.module:jackson-module-jaxb-annotations",
+                "com.netflix.archaius:archaius-core",
+                "com.netflix.conductor:conductor-common",
+                "com.netflix.eureka:eureka-client"
+            ]
         },
         "com.fasterxml.jackson.core:jackson-databind": {
-            "firstLevelTransitive": [
-                "com.netflix.conductor:conductor-common"
-            ],
-            "locked": "2.13.2.2"
+            "locked": "2.11.4",
+            "transitive": [
+                "com.amazonaws:aws-java-sdk-core",
+                "com.fasterxml.jackson.dataformat:jackson-dataformat-cbor",
+                "com.fasterxml.jackson.datatype:jackson-datatype-jsr310",
+                "com.fasterxml.jackson.jaxrs:jackson-jaxrs-base",
+                "com.fasterxml.jackson.module:jackson-module-jaxb-annotations",
+                "com.netflix.archaius:archaius-core",
+                "com.netflix.conductor:conductor-common",
+                "com.netflix.eureka:eureka-client"
+            ]
+        },
+        "com.fasterxml.jackson.dataformat:jackson-dataformat-cbor": {
+            "locked": "2.11.4",
+            "transitive": [
+                "com.amazonaws:aws-java-sdk-core"
+            ]
         },
         "com.fasterxml.jackson.datatype:jackson-datatype-jsr310": {
-            "locked": "2.13.2"
+            "locked": "2.11.4"
+        },
+        "com.fasterxml.jackson.jaxrs:jackson-jaxrs-base": {
+            "locked": "2.11.4",
+            "transitive": [
+                "com.fasterxml.jackson.jaxrs:jackson-jaxrs-json-provider"
+            ]
         },
         "com.fasterxml.jackson.jaxrs:jackson-jaxrs-json-provider": {
-            "locked": "2.13.2"
-        },
-<<<<<<< HEAD
-        "com.github.rholder:guava-retrying": {
-            "firstLevelTransitive": [
-                "com.netflix.conductor:conductor-common"
-            ],
-            "locked": "2.0.0"
-        },
-        "com.google.guava:guava": {
-            "locked": "30.0-jre"
-=======
+            "locked": "2.11.4"
+        },
+        "com.fasterxml.jackson.module:jackson-module-jaxb-annotations": {
+            "locked": "2.11.4",
+            "transitive": [
+                "com.fasterxml.jackson.jaxrs:jackson-jaxrs-json-provider"
+            ]
+        },
+        "com.github.andrewoma.dexx:dexx-collections": {
+            "locked": "0.2",
+            "transitive": [
+                "com.github.vlsi.compactmap:compactmap"
+            ]
+        },
         "com.github.vlsi.compactmap:compactmap": {
             "locked": "2.0",
             "transitive": [
@@ -578,19 +1585,31 @@
             "transitive": [
                 "com.netflix.eureka:eureka-client"
             ]
->>>>>>> bc9df66c
         },
         "com.google.protobuf:protobuf-java": {
-            "firstLevelTransitive": [
+            "locked": "3.13.0",
+            "transitive": [
                 "com.netflix.conductor:conductor-common"
-            ],
-            "locked": "3.13.0"
+            ]
+        },
+        "com.jayway.jsonpath:json-path": {
+            "locked": "2.4.0",
+            "transitive": [
+                "org.springframework.boot:spring-boot-starter-test"
+            ]
+        },
+        "com.netflix.archaius:archaius-core": {
+            "locked": "0.7.6",
+            "transitive": [
+                "com.netflix.eureka:eureka-client",
+                "com.netflix.netflix-commons:netflix-eventbus"
+            ]
         },
         "com.netflix.conductor:conductor-annotations": {
-            "firstLevelTransitive": [
+            "project": true,
+            "transitive": [
                 "com.netflix.conductor:conductor-common"
-            ],
-            "project": true
+            ]
         },
         "com.netflix.conductor:conductor-common": {
             "project": true
@@ -598,66 +1617,264 @@
         "com.netflix.eureka:eureka-client": {
             "locked": "1.10.10"
         },
+        "com.netflix.netflix-commons:netflix-eventbus": {
+            "locked": "0.3.0",
+            "transitive": [
+                "com.netflix.eureka:eureka-client"
+            ]
+        },
+        "com.netflix.netflix-commons:netflix-infix": {
+            "locked": "0.3.0",
+            "transitive": [
+                "com.netflix.netflix-commons:netflix-eventbus"
+            ]
+        },
+        "com.netflix.servo:servo-core": {
+            "locked": "0.12.21",
+            "transitive": [
+                "com.netflix.eureka:eureka-client",
+                "com.netflix.netflix-commons:netflix-eventbus"
+            ]
+        },
         "com.netflix.spectator:spectator-api": {
             "locked": "0.122.0"
         },
+        "com.sun.jersey.contribs:jersey-apache-client4": {
+            "locked": "1.19.1",
+            "transitive": [
+                "com.netflix.eureka:eureka-client"
+            ]
+        },
         "com.sun.jersey:jersey-client": {
-            "locked": "1.19.4"
+            "locked": "1.19.4",
+            "transitive": [
+                "com.netflix.eureka:eureka-client",
+                "com.sun.jersey.contribs:jersey-apache-client4"
+            ]
+        },
+        "com.sun.jersey:jersey-core": {
+            "locked": "1.19.4",
+            "transitive": [
+                "com.netflix.eureka:eureka-client",
+                "com.sun.jersey:jersey-client"
+            ]
+        },
+        "com.thoughtworks.xstream:xstream": {
+            "locked": "1.4.13",
+            "transitive": [
+                "com.netflix.eureka:eureka-client"
+            ]
+        },
+        "com.vaadin.external.google:android-json": {
+            "locked": "0.0.20131108.vaadin1",
+            "transitive": [
+                "org.skyscreamer:jsonassert"
+            ]
+        },
+        "commons-codec:commons-codec": {
+            "locked": "1.14",
+            "transitive": [
+                "org.apache.httpcomponents:httpclient"
+            ]
+        },
+        "commons-configuration:commons-configuration": {
+            "locked": "1.10",
+            "transitive": [
+                "com.netflix.archaius:archaius-core",
+                "com.netflix.eureka:eureka-client"
+            ]
         },
         "commons-io:commons-io": {
             "locked": "2.7"
         },
+        "commons-jxpath:commons-jxpath": {
+            "locked": "1.3",
+            "transitive": [
+                "com.netflix.netflix-commons:netflix-infix"
+            ]
+        },
+        "commons-lang:commons-lang": {
+            "locked": "2.6",
+            "transitive": [
+                "commons-configuration:commons-configuration"
+            ]
+        },
+        "commons-logging:commons-logging": {
+            "locked": "1.2",
+            "transitive": [
+                "com.amazonaws:aws-java-sdk-core",
+                "commons-configuration:commons-configuration",
+                "org.apache.httpcomponents:httpclient"
+            ]
+        },
+        "jakarta.activation:jakarta.activation-api": {
+            "locked": "1.2.2",
+            "transitive": [
+                "com.fasterxml.jackson.module:jackson-module-jaxb-annotations",
+                "jakarta.xml.bind:jakarta.xml.bind-api"
+            ]
+        },
+        "jakarta.annotation:jakarta.annotation-api": {
+            "locked": "1.3.5",
+            "transitive": [
+                "org.springframework.boot:spring-boot-starter"
+            ]
+        },
+        "jakarta.xml.bind:jakarta.xml.bind-api": {
+            "locked": "2.3.3",
+            "transitive": [
+                "com.fasterxml.jackson.module:jackson-module-jaxb-annotations",
+                "org.springframework.boot:spring-boot-starter-test"
+            ]
+        },
+        "javax.inject:javax.inject": {
+            "locked": "1",
+            "transitive": [
+                "com.google.inject:guice"
+            ]
+        },
+        "javax.servlet:servlet-api": {
+            "locked": "2.5",
+            "transitive": [
+                "com.netflix.netflix-commons:netflix-infix"
+            ]
+        },
+        "javax.ws.rs:jsr311-api": {
+            "locked": "1.1.1",
+            "transitive": [
+                "com.netflix.eureka:eureka-client",
+                "com.sun.jersey:jersey-core"
+            ]
+        },
+        "joda-time:joda-time": {
+            "locked": "2.8.1",
+            "transitive": [
+                "com.amazonaws:aws-java-sdk-core",
+                "com.netflix.netflix-commons:netflix-infix"
+            ]
+        },
         "junit:junit": {
-            "locked": "4.13.2"
+            "locked": "4.13.2",
+            "transitive": [
+                "org.junit.vintage:junit-vintage-engine",
+                "org.powermock:powermock-module-junit4",
+                "org.powermock:powermock-module-junit4-common"
+            ]
+        },
+        "net.bytebuddy:byte-buddy": {
+            "locked": "1.10.22",
+            "transitive": [
+                "org.mockito:mockito-core",
+                "org.powermock:powermock-core",
+                "org.powermock:powermock-reflect"
+            ]
+        },
+        "net.bytebuddy:byte-buddy-agent": {
+            "locked": "1.10.22",
+            "transitive": [
+                "org.mockito:mockito-core",
+                "org.powermock:powermock-core",
+                "org.powermock:powermock-reflect"
+            ]
+        },
+        "net.minidev:accessors-smart": {
+            "locked": "2.3.1",
+            "transitive": [
+                "net.minidev:json-smart"
+            ]
+        },
+        "net.minidev:json-smart": {
+            "locked": "2.3.1",
+            "transitive": [
+                "com.jayway.jsonpath:json-path"
+            ]
+        },
+        "org.antlr:antlr-runtime": {
+            "locked": "3.4",
+            "transitive": [
+                "com.netflix.netflix-commons:netflix-infix"
+            ]
+        },
+        "org.antlr:stringtemplate": {
+            "locked": "3.2.1",
+            "transitive": [
+                "org.antlr:antlr-runtime"
+            ]
         },
         "org.apache.bval:bval-jsr": {
-            "firstLevelTransitive": [
+            "locked": "2.0.5",
+            "transitive": [
                 "com.netflix.conductor:conductor-common"
-            ],
-            "locked": "2.0.5"
+            ]
         },
         "org.apache.commons:commons-lang3": {
-            "firstLevelTransitive": [
+            "locked": "3.10",
+            "transitive": [
                 "com.netflix.conductor:conductor-common"
-            ],
-            "locked": "3.12.0"
+            ]
+        },
+        "org.apache.commons:commons-math": {
+            "locked": "2.2",
+            "transitive": [
+                "com.netflix.netflix-commons:netflix-eventbus"
+            ]
+        },
+        "org.apache.httpcomponents:httpclient": {
+            "locked": "4.5.13",
+            "transitive": [
+                "com.amazonaws:aws-java-sdk-core",
+                "com.netflix.eureka:eureka-client",
+                "com.sun.jersey.contribs:jersey-apache-client4"
+            ]
+        },
+        "org.apache.httpcomponents:httpcore": {
+            "locked": "4.4.14",
+            "transitive": [
+                "org.apache.httpcomponents:httpclient"
+            ]
         },
         "org.apache.logging.log4j:log4j-api": {
-            "firstLevelTransitive": [
+            "locked": "2.17.1",
+            "transitive": [
+                "com.netflix.conductor:conductor-annotations",
+                "com.netflix.conductor:conductor-common",
+                "org.apache.logging.log4j:log4j-core",
+                "org.apache.logging.log4j:log4j-jul",
+                "org.apache.logging.log4j:log4j-slf4j-impl",
+                "org.apache.logging.log4j:log4j-web"
+            ]
+        },
+        "org.apache.logging.log4j:log4j-core": {
+            "locked": "2.17.1",
+            "transitive": [
+                "com.netflix.conductor:conductor-annotations",
+                "com.netflix.conductor:conductor-common",
+                "org.apache.logging.log4j:log4j-slf4j-impl",
+                "org.apache.logging.log4j:log4j-web",
+                "org.springframework.boot:spring-boot-starter-log4j2"
+            ]
+        },
+        "org.apache.logging.log4j:log4j-jul": {
+            "locked": "2.17.1",
+            "transitive": [
+                "com.netflix.conductor:conductor-annotations",
+                "com.netflix.conductor:conductor-common",
+                "org.springframework.boot:spring-boot-starter-log4j2"
+            ]
+        },
+        "org.apache.logging.log4j:log4j-slf4j-impl": {
+            "locked": "2.17.1",
+            "transitive": [
+                "com.netflix.conductor:conductor-annotations",
+                "com.netflix.conductor:conductor-common",
+                "org.springframework.boot:spring-boot-starter-log4j2"
+            ]
+        },
+        "org.apache.logging.log4j:log4j-web": {
+            "locked": "2.17.1",
+            "transitive": [
                 "com.netflix.conductor:conductor-annotations",
                 "com.netflix.conductor:conductor-common"
-            ],
-            "locked": "2.17.1"
-        },
-        "org.apache.logging.log4j:log4j-core": {
-            "firstLevelTransitive": [
-                "com.netflix.conductor:conductor-annotations",
-                "com.netflix.conductor:conductor-common"
-            ],
-            "locked": "2.17.1"
-        },
-        "org.apache.logging.log4j:log4j-jul": {
-            "firstLevelTransitive": [
-                "com.netflix.conductor:conductor-annotations",
-                "com.netflix.conductor:conductor-common"
-            ],
-            "locked": "2.17.1"
-        },
-        "org.apache.logging.log4j:log4j-slf4j-impl": {
-            "firstLevelTransitive": [
-                "com.netflix.conductor:conductor-annotations",
-                "com.netflix.conductor:conductor-common"
-            ],
-            "locked": "2.17.1"
-        },
-        "org.apache.logging.log4j:log4j-web": {
-            "firstLevelTransitive": [
-                "com.netflix.conductor:conductor-annotations",
-                "com.netflix.conductor:conductor-common"
-<<<<<<< HEAD
-            ],
-            "locked": "2.17.1"
-=======
             ]
         },
         "org.apiguardian:apiguardian-api": {
@@ -795,22 +2012,192 @@
             "transitive": [
                 "net.minidev:accessors-smart"
             ]
->>>>>>> bc9df66c
         },
         "org.powermock:powermock-api-mockito2": {
             "locked": "2.0.9"
         },
+        "org.powermock:powermock-api-support": {
+            "locked": "2.0.9",
+            "transitive": [
+                "org.powermock:powermock-api-mockito2"
+            ]
+        },
+        "org.powermock:powermock-core": {
+            "locked": "2.0.9",
+            "transitive": [
+                "org.powermock:powermock-api-support",
+                "org.powermock:powermock-module-junit4-common"
+            ]
+        },
         "org.powermock:powermock-module-junit4": {
             "locked": "2.0.9"
         },
+        "org.powermock:powermock-module-junit4-common": {
+            "locked": "2.0.9",
+            "transitive": [
+                "org.powermock:powermock-module-junit4"
+            ]
+        },
+        "org.powermock:powermock-reflect": {
+            "locked": "2.0.9",
+            "transitive": [
+                "org.powermock:powermock-api-support",
+                "org.powermock:powermock-core",
+                "org.powermock:powermock-module-junit4-common"
+            ]
+        },
+        "org.skyscreamer:jsonassert": {
+            "locked": "1.5.0",
+            "transitive": [
+                "org.springframework.boot:spring-boot-starter-test"
+            ]
+        },
+        "org.slf4j:jul-to-slf4j": {
+            "locked": "1.7.30",
+            "transitive": [
+                "org.springframework.boot:spring-boot-starter-log4j2",
+                "org.springframework.boot:spring-boot-starter-logging"
+            ]
+        },
         "org.slf4j:slf4j-api": {
-            "locked": "1.7.36"
+            "locked": "1.7.30",
+            "transitive": [
+                "com.jayway.jsonpath:json-path",
+                "com.netflix.archaius:archaius-core",
+                "com.netflix.netflix-commons:netflix-eventbus",
+                "com.netflix.netflix-commons:netflix-infix",
+                "com.netflix.servo:servo-core",
+                "com.netflix.spectator:spectator-api",
+                "org.apache.logging.log4j:log4j-slf4j-impl",
+                "org.slf4j:jul-to-slf4j"
+            ]
+        },
+        "org.springframework.boot:spring-boot": {
+            "locked": "2.3.12.RELEASE",
+            "transitive": [
+                "org.springframework.boot:spring-boot-autoconfigure",
+                "org.springframework.boot:spring-boot-starter",
+                "org.springframework.boot:spring-boot-test",
+                "org.springframework.boot:spring-boot-test-autoconfigure"
+            ]
+        },
+        "org.springframework.boot:spring-boot-autoconfigure": {
+            "locked": "2.3.12.RELEASE",
+            "transitive": [
+                "org.springframework.boot:spring-boot-starter",
+                "org.springframework.boot:spring-boot-test-autoconfigure"
+            ]
+        },
+        "org.springframework.boot:spring-boot-starter": {
+            "locked": "2.3.12.RELEASE",
+            "transitive": [
+                "org.springframework.boot:spring-boot-starter-test"
+            ]
         },
         "org.springframework.boot:spring-boot-starter-log4j2": {
-            "locked": "2.6.6"
+            "locked": "2.3.12.RELEASE"
+        },
+        "org.springframework.boot:spring-boot-starter-logging": {
+            "locked": "2.3.12.RELEASE",
+            "transitive": [
+                "org.springframework.boot:spring-boot-starter"
+            ]
         },
         "org.springframework.boot:spring-boot-starter-test": {
-            "locked": "2.6.6"
+            "locked": "2.3.12.RELEASE"
+        },
+        "org.springframework.boot:spring-boot-test": {
+            "locked": "2.3.12.RELEASE",
+            "transitive": [
+                "org.springframework.boot:spring-boot-starter-test",
+                "org.springframework.boot:spring-boot-test-autoconfigure"
+            ]
+        },
+        "org.springframework.boot:spring-boot-test-autoconfigure": {
+            "locked": "2.3.12.RELEASE",
+            "transitive": [
+                "org.springframework.boot:spring-boot-starter-test"
+            ]
+        },
+        "org.springframework:spring-aop": {
+            "locked": "5.2.15.RELEASE",
+            "transitive": [
+                "org.springframework:spring-context"
+            ]
+        },
+        "org.springframework:spring-beans": {
+            "locked": "5.2.15.RELEASE",
+            "transitive": [
+                "org.springframework:spring-aop",
+                "org.springframework:spring-context"
+            ]
+        },
+        "org.springframework:spring-context": {
+            "locked": "5.2.15.RELEASE",
+            "transitive": [
+                "org.springframework.boot:spring-boot"
+            ]
+        },
+        "org.springframework:spring-core": {
+            "locked": "5.2.15.RELEASE",
+            "transitive": [
+                "org.springframework.boot:spring-boot",
+                "org.springframework.boot:spring-boot-starter",
+                "org.springframework.boot:spring-boot-starter-test",
+                "org.springframework:spring-aop",
+                "org.springframework:spring-beans",
+                "org.springframework:spring-context",
+                "org.springframework:spring-expression",
+                "org.springframework:spring-test"
+            ]
+        },
+        "org.springframework:spring-expression": {
+            "locked": "5.2.15.RELEASE",
+            "transitive": [
+                "org.springframework:spring-context"
+            ]
+        },
+        "org.springframework:spring-jcl": {
+            "locked": "5.2.15.RELEASE",
+            "transitive": [
+                "org.springframework:spring-core"
+            ]
+        },
+        "org.springframework:spring-test": {
+            "locked": "5.2.15.RELEASE",
+            "transitive": [
+                "org.springframework.boot:spring-boot-starter-test"
+            ]
+        },
+        "org.xmlunit:xmlunit-core": {
+            "locked": "2.7.0",
+            "transitive": [
+                "org.springframework.boot:spring-boot-starter-test"
+            ]
+        },
+        "org.yaml:snakeyaml": {
+            "locked": "1.26",
+            "transitive": [
+                "org.springframework.boot:spring-boot-starter"
+            ]
+        },
+        "software.amazon.ion:ion-java": {
+            "locked": "1.0.1",
+            "transitive": [
+                "com.amazonaws:aws-java-sdk-core"
+            ]
+        },
+        "xmlpull:xmlpull": {
+            "locked": "1.1.3.1",
+            "transitive": [
+                "com.thoughtworks.xstream:xstream"
+            ]
+        },
+        "xpp3:xpp3_min": {
+            "locked": "1.1.4c",
+            "transitive": [
+                "com.thoughtworks.xstream:xstream"
+            ]
         }
     }
 }