--- conflicted
+++ resolved
@@ -54,24 +54,20 @@
         when(parametersUtils.getTaskInput(anyMap(), any(Workflow.class), any(TaskDef.class), anyString())).thenReturn(taskInput);
 
         String taskId = IDGenerator.generate();
-<<<<<<< HEAD
 
-        WorkflowDef  wd = new WorkflowDef();
-        Workflow w = new Workflow();
-        w.setWorkflowDefinition(wd);
+        Workflow workflow = new Workflow();
+        WorkflowDef workflowDef = new WorkflowDef();
+        workflow.setWorkflowDefinition(workflowDef);
 
-        TaskMapperContext taskMapperContext = new TaskMapperContext(w, workflowTask, taskInput, 0, null, taskId, null);
-=======
         TaskMapperContext taskMapperContext = TaskMapperContext.newBuilder()
-                .withWorkflowDefinition(new WorkflowDef())
-                .withWorkflowInstance(new Workflow())
-                .withTaskDefinition(new TaskDef())
+                .withWorkflowInstance(workflow)
+                .withWorkflowDefinition(workflowDef)
+                .withTaskDefinition(workflowTask.getTaskDefinition())
                 .withTaskToSchedule(workflowTask)
                 .withTaskInput(taskInput)
                 .withRetryCount(0)
                 .withTaskId(taskId)
                 .build();
->>>>>>> 3fe00978
 
         List<Task> mappedTasks = dynamicTaskMapper.getMappedTasks(taskMapperContext);
 
