<<<<<<< HEAD
import React, { Component } from 'react';
import { Link, browserHistory } from 'react-router';
import { Input, Button, Panel, Popover, OverlayTrigger, ButtonGroup, Grid, Row, Col, Label  } from 'react-bootstrap';
=======
import React from 'react';
import { Link } from 'react-router';
import { Input, Button, Panel, Popover, OverlayTrigger, ButtonGroup, Grid, Row, Col  } from 'react-bootstrap';
>>>>>>> 41fae8d3
import {BootstrapTable, TableHeaderColumn} from 'react-bootstrap-table';
import { connect } from 'react-redux';
import { searchWorkflows, getWorkflowDefs, bulkRetryWorkflow, bulkPauseWorkflow, bulkResumeWorkflow, bulkRestartWorkflow, bulkTerminateWorkflow } from '../../../actions/WorkflowActions';
import Typeahead from 'react-bootstrap-typeahead';

function linkMaker(cell) {
    return <Link to={`/workflow/id/${cell}`}>{cell}</Link>;
}

function zeroPad(num) {
    return ('0' + num).slice(-2);
}

function formatDate(cell){
    if(cell == null || !cell.split) {
        return '';
    }
    let c = cell.split("T");
    let time = c[1].split(":");
    let hh = zeroPad(time[0]);
    let mm = zeroPad(time[1]);
    let ss = zeroPad(time[2].replace("Z",""));

    let dt = c[0] + "T" + hh + ":" + mm + ":" + ss + "Z";

    if(dt == null || dt === ''){
        return '';
    }

    return new Date(dt).toLocaleString('en-US');
}

function miniDetails(cell, row){
    return (<ButtonGroup><OverlayTrigger trigger="click" rootClose placement="left" overlay={
        <Popover title="Workflow Details" width={400}>
            <span className="red">{row.reasonForIncompletion == null?'':<span>{row.reasonForIncompletion}<hr/></span>}</span>
            <b>Input</b><br/>
            <span className="small" style={{maxWidth:'400px'}}>{row.input}</span>
            <hr/><b>Output</b><br/>
            <span className="small">{row.output}</span>
            <hr/><br/>
        </Popover>

    }><Button bsSize="xsmall">details</Button></OverlayTrigger></ButtonGroup>);
}

const Workflow = React.createClass({
  getInitialState() {
    let workflowTypes = this.props.location.query.workflowTypes;
    if(workflowTypes != null && workflowTypes != '') {
      workflowTypes = workflowTypes.split(',');
    }else {
      workflowTypes = [];
    }
    let status = this.props.location.query.status;
    if(status != null && status != '') {
      status = status.split(',');
    }else {
      status = [];
    }
    let search = this.props.location.query.q;
    if(search == null || search == 'undefined' || search == '') {
      search = '';
    }
    let st = this.props.location.query.start;
    let start = 0;
    if(!isNaN(st)) {
      start = parseInt(st);
    }

    return {
      search: search,
      workflowTypes: workflowTypes,
      status: status,
      h: this.props.location.query.h,
      workflows: [],
      update: true,
      fullstr: true,
      start: start,
      selectedWFEs:[],
      bulkProcessOperation: "",
      bulkProcessInFlight: false,
      bulkProcessSuccess: false
    }
  },
  componentWillMount(){
    this.props.dispatch(getWorkflowDefs());
    this.doDispatch();
  },
  componentWillReceiveProps(nextProps) {
    let workflowDefs = nextProps.workflows;
    workflowDefs = workflowDefs ? workflowDefs : [];
    workflowDefs = workflowDefs.map(workflowDef => workflowDef.name);

    let search = nextProps.location.query.q;
    if(search == null || search == 'undefined' || search == '') {
      search = '';
    }
    let h = nextProps.location.query.h;
    if(isNaN(h)) {
      h = '';
    }
    let start = nextProps.location.query.start;
    if(isNaN(start)) {
      start = 0;
    }
    let status = nextProps.location.query.status;
    if(status != null && status != '') {
      status = status.split(',');
    }else {
      status = [];
    }

    let update = true;
    update = this.state.search != search;
    update = update || (this.state.h != h);
    update = update || (this.state.start != start);
    update = update || (this.state.status.join(',') != status.join(','));

    this.setState({
      search : search,
      h : h,
      update : update,
      status : status,
      workflows : workflowDefs,
      bulkProcessInFlight : nextProps.bulkProcessInFlight,
      bulkProcessSuccess : nextProps.bulkProcessSuccess,
      start : start
    });

    this.refreshResults();
  },
  searchBtnClick() {
    this.state.update = true;
    this.refreshResults();
  },
  refreshResults() {
    if(this.state.update) {
      this.state.update = false;
      this.urlUpdate();
      this.doDispatch();
    }
  },
  urlUpdate() {
    let q = this.state.search;
    let h = this.state.h;
    let workflowTypes = this.state.workflowTypes;
    let status = this.state.status;
    let start = this.state.start;
    this.props.history.pushState(null, "/workflow?q=" + q + "&h=" + h + "&workflowTypes=" + workflowTypes + "&status=" + status + "&start=" + start);
  },
  doDispatch() {
    let search = '';
    if(this.state.search != '') {
      search = this.state.search;
    }
    let h = this.state.h;
    let query = [];

    if(this.state.workflowTypes.length > 0) {
      query.push('workflowType IN (' + this.state.workflowTypes.join(',') + ') ');
    }
    if(this.state.status.length > 0) {
      query.push('status IN (' + this.state.status.join(',') + ') ');
    }
    this.props.dispatch(searchWorkflows(query.join(' AND '), search, this.state.h, this.state.fullstr, this.state.start));
  },
  workflowTypeChange(workflowTypes) {
    this.state.update = true;
    this.state.workflowTypes = workflowTypes;
    this.refreshResults();
  },
  statusChange(status) {
    this.state.update = true;
    this.state.status = status;
    this.refreshResults();
  },
  nextPage() {
    this.state.start = 100 + parseInt(this.state.start);
    this.state.update = true;
    this.refreshResults();
  },
  prevPage() {
    this.state.start = parseInt(this.state.start) - 100;
    if(this.state.start < 0) {
        this.state.start = 0;
    }
    this.state.update = true;
    this.refreshResults();
  },
  searchChange(e){
    let val = e.target.value;
    this.setState({ search: val });
  },
  hourChange(e){
    this.state.update = true;
    this.state.h = e.target.value;
    this.refreshResults();
  },
  keyPress(e){
   if(e.key == 'Enter'){
     this.state.update = true;
     var q = e.target.value;
     this.setState({search: q});
     this.refreshResults();
   }
  },
  prefChange(e) {
    this.setState({
      fullstr:e.target.checked
    });
    this.state.update = true;
    this.refreshResults();
  },

  handleRowSelect(row, isSelected, e) {
    var currWFEs = this.state.selectedWFEs;
    this.state.update = true;
    if(isSelected){
      currWFEs.push(row);
      this.setState({selectedWFEs: currWFEs})
    } else {
      var index = this.state.selectedWFEs.filter((storedRow) => {
        return row.workflowId === storedRow.workflowId
      })[0] || -1;
      if(index === -1){
        return true;
      }
      currWFEs.splice(index, 1)
      this.setState({selectedWFEs: currWFEs})
    }

    return true;
  },

  handleSelectAll(isSelected, rows, e) {
    this.state.update = true;
    if(isSelected){
      this.setState({selectedWFEs: rows})
    } else {
      this.setState({selectedWFEs: []})
    }

    return true;
  },

  onChangeBulkProcessSelection(e){
    this.setState({bulkProcessOperation:e.target.value})
  },

  bulkProcess(){
    var wfes = this.state.selectedWFEs.map((wfe) => {return wfe.workflowId});
    var operation = this.state.bulkProcessOperation;
    this.setState({bulkProcessSuccess:false});
    if(wfes.length === 0){
      return;
    }

    switch(operation){
      case "retry":
        this.setState({bulkProcessInFlight:true});
        this.props.dispatch(bulkRetryWorkflow(wfes));
        break;
      case "restart":
        this.setState({bulkProcessInFlight:true});
        this.props.dispatch(bulkRestartWorkflow(wfes))
        break;
      case "resume":
        this.setState({bulkProcessInFlight:true});
        this.props.dispatch(bulkResumeWorkflow(wfes))
        break;
      case "terminate":
        this.setState({bulkProcessInFlight:true});
        this.props.dispatch(bulkTerminateWorkflow(wfes))
        break;
      case "pause":
        this.setState({bulkProcessInFlight:true});
        this.props.dispatch(bulkPauseWorkflow(wfes))
        break;
      default: return;
    }

    this.refs.bulkProcessSelect.refs.input.value = "";
    this.setState({selectedWFEs:[], bulkProcessOperation:""});
    this.refs.table.cleanSelected();
  },

 render() {
    let wfs = [];
    let totalHits = 0;
    let found = 0;
    if(this.props.data.hits) {
      wfs = this.props.data.hits;
      totalHits = this.props.data.totalHits;
      found = wfs.length;
    }
    let start = parseInt(this.state.start);
    let max = start + 100;
    if(found < 100) {
      max = start + found;
    }
    const workflowNames = this.state.workflows?this.state.workflows:[];
    const statusList = ['RUNNING','COMPLETED','FAILED','TIMED_OUT','TERMINATED','PAUSED'];

<<<<<<< HEAD
    const selectRow = {
      mode: 'checkbox',
      onSelect: this.handleRowSelect,
      onSelectAll: this.handleSelectAll
    };
    const bulkSpin = (this.state.bulkProcessInFlight ? (<i style={{"font-size":"150%"}} className="fa fa-spinner fa-spin"></i>) : "");
    const bulkSuccess = (this.state.bulkProcessSuccess ? (<span style={{"font-size":"150%", "color":"green"}}>Success!</span>) : "");
=======
    //secondary filter to match sure we only show workflows that match the the status
    var currentStatusArray = this.state.status;
    if(currentStatusArray.length>0 && wfs.length>0) {
        filteredWfs = wfs.filter( function (wf) {
            return currentStatusArray.includes(wf.status); //remove wft if status doesn't match search
        });
    } else {
        filteredWfs = wfs;
    }
>>>>>>> 41fae8d3

    return (
      <div className="ui-content">
        <div>
          <Panel header="Filter Workflows (Press Enter to search)">
          <Grid fluid={true}>
            <Row className="show-grid">
              <Col md={4}>
                <Input type="input" placeholder="Search" groupClassName="" ref="search" value={this.state.search} labelClassName="" onKeyPress={this.keyPress} onChange={this.searchChange}/>
                &nbsp;<i className="fa fa-angle-up fa-1x"/>&nbsp;&nbsp;<label className="small nobold">Free Text Query</label>
                &nbsp;&nbsp;<input type="checkbox" checked={this.state.fullstr} onChange={this.prefChange} ref="fullstr"/><label className="small nobold">&nbsp;Search for entire string</label>
                </Col>
              <Col md={4}>
                <Typeahead ref="workflowTypes" onChange={this.workflowTypeChange} options={workflowNames} placeholder="Filter by workflow type" multiple={true} selected={this.state.workflowTypes}/>
                &nbsp;<i className="fa fa-angle-up fa-1x"/>&nbsp;&nbsp;<label className="small nobold">Filter by Workflow Type</label>
              </Col>
              <Col md={2}>
                <Typeahead ref="status" onChange={this.statusChange} options={statusList} placeholder="Filter by status" selected={this.state.status} multiple={true}/>
                &nbsp;<i className="fa fa-angle-up fa-1x"/>&nbsp;&nbsp;<label className="small nobold">Filter by Workflow Status</label>
              </Col>
              <Col md={2}>
                <Input className="number-input" type="text" ref="h" groupClassName="inline" labelClassName="" label="" value={this.state.h} onChange={this.hourChange}/>
                &nbsp;&nbsp;&nbsp;<Button bsStyle="success" onClick={this.searchBtnClick} className="search-label btn"><i className="fa fa-search"/>&nbsp;&nbsp;Search</Button>
                <br/>&nbsp;&nbsp;&nbsp;<i className="fa fa-angle-up fa-1x"/>&nbsp;&nbsp;<label className="small nobold">Created (in past hours)</label>
              </Col>
            </Row>
          </Grid>
          <form>

          </form>
          </Panel>
        </div>
        <Panel header="Bulk Processing">
        <Grid fluid={true}>
          <Row className="show-grid">
              <Col md={3}>
                <Input plaintext><span style={{"fontSize":"150%"}}>{this.state.selectedWFEs.length} </span></Input>
                &nbsp;
                <i className="fa fa-angle-up fa-1x"/>
                &nbsp;&nbsp;&nbsp;
                <label className="small nobold">Number of Workflows Selected</label>
              </Col>
            <Col md={2}>
                <Input type="select" ref="bulkProcessSelect" onChange={this.onChangeBulkProcessSelection} >
                  <option value=""></option>
                  <option value="pause">Pause</option>
                  <option value="resume">Resume</option>
                  <option value="restart">Restart</option>
                  <option value="retry">Retry</option>
                  <option value="terminate">Terminate</option>
                </Input>
                <i className="fa fa-angle-up fa-1x"/>
                &nbsp;&nbsp;&nbsp;
                <label className="small nobold">Workflow Operation</label>
            </Col>
            <Col md={1}>
              <Button bsStyle="success" onClick={this.bulkProcess} value="Process" className="btn" disabled={this.state.bulkProcessInFlight} >Process</Button>
              &nbsp;

            </Col>
            <Col md={2}>
              {bulkSpin}
              {bulkSuccess}
            </Col>
          </Row>
        </Grid>
        </Panel>
        <span>Total Workflows Found: <b>{totalHits}</b>, Displaying {this.state.start} <b>to</b> {max}</span>
        <span style={{float:'right'}}>
          {parseInt(this.state.start) >= 100?<a onClick={this.prevPage}><i className="fa fa-backward"/>&nbsp;Previous Page</a>:''}
          {parseInt(this.state.start) + 100 <= totalHits?<a onClick={this.nextPage}>&nbsp;&nbsp;Next Page&nbsp;<i className="fa fa-forward"/></a>:''}
        </span>
        <BootstrapTable ref="table" data={wfs} striped={true} hover={true} search={false} exportCSV={false} pagination={false} selectRow={selectRow} options={{sizePerPage:100}}>
          <TableHeaderColumn dataField="workflowType"  dataAlign="left" dataSort={true}>Workflow</TableHeaderColumn>
          <TableHeaderColumn dataField="workflowId" isKey={true} dataSort={true} dataFormat={linkMaker}>Workflow ID</TableHeaderColumn>
          <TableHeaderColumn dataField="status" dataSort={true}>Status</TableHeaderColumn>
          <TableHeaderColumn dataField="startTime" dataSort={true} dataFormat={formatDate}>Start Time</TableHeaderColumn>
          <TableHeaderColumn dataField="updateTime" dataSort={true} dataFormat={formatDate}>Last Updated</TableHeaderColumn>
          <TableHeaderColumn dataField="endTime" hidden={false} dataFormat={formatDate}>End Time</TableHeaderColumn>
          <TableHeaderColumn dataField="reasonForIncompletion" hidden={false}>Failure Reason</TableHeaderColumn>
          <TableHeaderColumn dataField="failedReferenceTaskNames" hidden={false}>Failed Tasks</TableHeaderColumn>
          <TableHeaderColumn dataField="input" width="300">Input</TableHeaderColumn>
          <TableHeaderColumn dataField="workflowId" width="300" dataFormat={miniDetails}>&nbsp;</TableHeaderColumn>
        </BootstrapTable>

        <br/><br/>
      </div>
    );
  }
});

export default connect(state => state.workflow)(Workflow);<|MERGE_RESOLUTION|>--- conflicted
+++ resolved
@@ -1,12 +1,6 @@
-<<<<<<< HEAD
-import React, { Component } from 'react';
-import { Link, browserHistory } from 'react-router';
-import { Input, Button, Panel, Popover, OverlayTrigger, ButtonGroup, Grid, Row, Col, Label  } from 'react-bootstrap';
-=======
 import React from 'react';
 import { Link } from 'react-router';
 import { Input, Button, Panel, Popover, OverlayTrigger, ButtonGroup, Grid, Row, Col  } from 'react-bootstrap';
->>>>>>> 41fae8d3
 import {BootstrapTable, TableHeaderColumn} from 'react-bootstrap-table';
 import { connect } from 'react-redux';
 import { searchWorkflows, getWorkflowDefs, bulkRetryWorkflow, bulkPauseWorkflow, bulkResumeWorkflow, bulkRestartWorkflow, bulkTerminateWorkflow } from '../../../actions/WorkflowActions';
@@ -311,7 +305,7 @@
     const workflowNames = this.state.workflows?this.state.workflows:[];
     const statusList = ['RUNNING','COMPLETED','FAILED','TIMED_OUT','TERMINATED','PAUSED'];
 
-<<<<<<< HEAD
+
     const selectRow = {
       mode: 'checkbox',
       onSelect: this.handleRowSelect,
@@ -319,17 +313,17 @@
     };
     const bulkSpin = (this.state.bulkProcessInFlight ? (<i style={{"font-size":"150%"}} className="fa fa-spinner fa-spin"></i>) : "");
     const bulkSuccess = (this.state.bulkProcessSuccess ? (<span style={{"font-size":"150%", "color":"green"}}>Success!</span>) : "");
-=======
+
     //secondary filter to match sure we only show workflows that match the the status
     var currentStatusArray = this.state.status;
-    if(currentStatusArray.length>0 && wfs.length>0) {
+    /*if(currentStatusArray.length>0 && wfs.length>0) {
         filteredWfs = wfs.filter( function (wf) {
             return currentStatusArray.includes(wf.status); //remove wft if status doesn't match search
         });
     } else {
         filteredWfs = wfs;
-    }
->>>>>>> 41fae8d3
+    }*/
+
 
     return (
       <div className="ui-content">
